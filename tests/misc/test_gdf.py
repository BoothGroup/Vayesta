import unittest
import numpy as np
from pyscf import lib
from vayesta.misc import gdf
from pyscf import lib
from pyscf.pbc import gto, df, tools
from pyscf.pbc.lib.kpts_helper import get_kconserv
from vayesta import log
<<<<<<< HEAD
log.setLevel(50)
=======
>>>>>>> b12a95b3


class GDFTests(unittest.TestCase):
    @classmethod
    def setUpClass(cls):
        L = 5.0
        cls.cell = gto.Cell()
        cls.cell.a = np.eye(3) * L
        cls.cell.atom = 'He 3 2 3; He 1 1 1'
        cls.cell.basis = '6-31g'
        cls.cell.verbose = 0
        cls.cell.max_memory = 1e9
        cls.cell.precision = 1e-12
        cls.cell.build()

        cls.kpts = cls.cell.make_kpts([3,2,1])

        cls.df = gdf.GDF(cls.cell)
        cls.df.auxbasis = 'weigend'
        cls.df.kpts = cls.kpts

        cls.df_ref = df.GDF(cls.cell)
        cls.df_ref.auxbasis = 'weigend'
        cls.df_ref.kpts = cls.kpts

    @classmethod
    def tearDownClass(cls):
        del cls.cell, cls.kpts, cls.df, cls.df_ref

    def _test_eris(self, kpts):
        eri0 = self.df_ref.get_eri(kpts)
        eri1 = self.df.get_eri(kpts)
        self.assertAlmostEqual(np.max(np.abs(eri0-eri1)), 0.0, 8)

    test_kpts_1 = lambda self: self._test_eris((self.kpts[0], self.kpts[0], self.kpts[0], self.kpts[0]))
    test_kpts_2 = lambda self: self._test_eris((self.kpts[1], self.kpts[1], self.kpts[1], self.kpts[1]))
    test_kpts_3 = lambda self: self._test_eris((self.kpts[4], self.kpts[4], self.kpts[4], self.kpts[4]))
    test_kpts_4 = lambda self: self._test_eris((self.kpts[0], self.kpts[1], self.kpts[1], self.kpts[0]))
    test_kpts_5 = lambda self: self._test_eris((self.kpts[1]+5e-8, self.kpts[1]+5e-8, self.kpts[1], self.kpts[1]))
    test_kpts_6 = lambda self: self._test_eris((self.kpts[0]+5e-8, self.kpts[1]+5e-8, self.kpts[1], self.kpts[0]))
    test_kpts_7 = lambda self: self._test_eris(self.kpts[:4])

    def test_cholesky_via_eig(self):
<<<<<<< HEAD
        L = 5.0
        cell = gto.Cell()
        cell.a = np.eye(3) * L
        cell.atom = 'He 3 2 3; He 1 1 1'
=======
        cell = self.cell.copy()
>>>>>>> b12a95b3
        cell.basis = 'cc-pvdz'
        cell.precision = 1e-8
        cell.build()

        df0 = gdf.GDF(cell)
        df0.auxbasis = 'weigend'
        df0.kpts = self.kpts
        df0.linear_dep_always = True
        df0.linear_dep_method = 'none'
        df0.linear_dep_threshold = 1e-10
        df0.build()

        df1 = df.GDF(cell)
        df1.auxbasis = 'weigend'
        df1.kpts = self.kpts
        df1.linear_dep_always = True
        df1.linear_dep_method = 'none'
        df1.linear_dep_threshold = 1e-10
        df1.build()

        eri0 = df0.get_eri((self.kpts[0],)*4)
        eri1 = df1.get_eri((self.kpts[0],)*4)
        self.assertAlmostEqual(np.max(np.abs(eri0-eri1)), 0.0, 8)

    def test_exp_to_discard(self):
<<<<<<< HEAD
        L = 5.0
        cell = gto.Cell()
        cell.a = np.eye(3) * L
        cell.atom = 'He 3 2 3; He 1 1 1'
        cell.basis = 'cc-pvdz'
        cell.verbose = 0
        cell.max_memory = 1e9
=======
        cell = self.cell.copy()
        cell.basis = 'cc-pvdz'
>>>>>>> b12a95b3
        cell.precision = 1e-10
        cell.build()

        df0 = gdf.GDF(cell)
        df0.auxbasis = 'weigend'
        df0.kpts = self.kpts
        df0.exp_to_discard = 1.0
        df0.build()

        df1 = df.GDF(cell)
        df1.auxbasis = 'weigend'
        df1.kpts = self.kpts
        df1.exp_to_discard = 1.0
        df1.build()

        eri0 = df0.get_eri(self.kpts[:4])
        eri1 = df1.get_eri(self.kpts[:4])
        self.assertAlmostEqual(np.max(np.abs(eri0-eri1)), 0.0, 8)

    def test_get_jk(self):
        dm = np.random.random((len(self.kpts), self.cell.nao, self.cell.nao))
        dm = dm + np.random.random((len(self.kpts), self.cell.nao, self.cell.nao)) * 1.0j
        dm = dm + dm.transpose(0, 2, 1).conj()

        j0, k0 = self.df_ref.get_jk(dm)
        j1, k1 = self.df.get_jk(dm)

        self.assertAlmostEqual(np.max(np.abs(j0-j1)), 0.0, 8)
        self.assertAlmostEqual(np.max(np.abs(k0-k1)), 0.0, 8)

<<<<<<< HEAD
=======
        j0, k0 = self.df_ref.get_jk(dm, exxdiv='ewald')
        j1, k1 = self.df.get_jk(dm, exxdiv='ewald')

        self.assertAlmostEqual(np.max(np.abs(j0-j1)), 0.0, 8)
        self.assertAlmostEqual(np.max(np.abs(k0-k1)), 0.0, 8)

    def test_cart(self):
        cell = self.cell.copy()
        cell.cart = True
        cell.build()

        df0 = gdf.GDF(cell)
        df0.auxbasis = 'weigend'
        df0.kpts = self.kpts
        df0.exp_to_discard = 1.0
        df0.build()

        df1 = df.GDF(cell)
        df1.auxbasis = 'weigend'
        df1.kpts = self.kpts
        df1.exp_to_discard = 1.0
        df1.build()

        eri0 = df0.get_eri(self.kpts[:4])
        eri1 = df1.get_eri(self.kpts[:4])
        self.assertAlmostEqual(np.max(np.abs(eri0-eri1)), 0.0, 8)

    def test_sr_loop(self):
        df0, df1 = self.df, self.df_ref

        r0, i0, s0 = list(df0.sr_loop(self.kpts[:2], blksize=df0.get_naoaux()))[0]
        r1, i1, s1 = list(df1.sr_loop(self.kpts[:2], blksize=df0.get_naoaux()))[0]
        l0 = (r0 + 1.0j * i0).reshape(-1, self.cell.nao, self.cell.nao)
        l1 = (r1 + 1.0j * i1).reshape(-1, self.cell.nao, self.cell.nao)

        eri0 = np.einsum('Lpq,Lrs->pqrs', l0, l0)
        eri1 = np.einsum('Lpq,Lrs->pqrs', l1, l1)
        self.assertAlmostEqual(np.max(np.abs(eri0-eri1)), 0.0, 8)

        r0, i0, s0 = list(df0.sr_loop(np.zeros((2, 3)), blksize=df0.get_naoaux()))[0]
        r1, i1, s1 = list(df1.sr_loop(np.zeros((2, 3)), blksize=df0.get_naoaux()))[0]
        l0 = (r0 + 1.0j * i0).reshape(-1, self.cell.nao*(self.cell.nao+1)//2)
        l1 = (r1 + 1.0j * i1).reshape(-1, self.cell.nao*(self.cell.nao+1)//2)

        eri0 = np.einsum('Lp,Lq->pq', l0, l0)
        eri1 = np.einsum('Lp,Lq->pq', l1, l1)
        self.assertAlmostEqual(np.max(np.abs(eri0-eri1)), 0.0, 8)

    def test_reset(self):
        df0 = gdf.GDF(self.cell, self.kpts)
        df0.build(with_j3c=False)
        df0.reset()
        self.assertEqual(df0.auxcell, None)

    def test_save_load(self):
        df0 = self.df

        df0.save('test.npy')

        df = gdf.GDF(self.cell)
        df.auxbasis = 'weigend'
        df.kpts = self.kpts
        df.build(with_j3c=False)
        df.load('test.npy')

        eri0 = df.get_eri(self.kpts[:4])
        eri1 = df0.get_eri(self.kpts[:4])
        self.assertAlmostEqual(np.max(np.abs(eri0-eri1)), 0.0, 8)

    def test_ao2mo(self):
        df0, df1 = self.df, self.df_ref

        c1 = np.random.random((self.cell.nao, 4)) + 1.0j * np.random.random((self.cell.nao, 4))
        c2 = np.random.random((self.cell.nao, 8)) + 1.0j * np.random.random((self.cell.nao, 8))
        c3 = np.random.random((self.cell.nao, 4)) + 1.0j * np.random.random((self.cell.nao, 4))
        c4 = np.random.random((self.cell.nao, 8)) + 1.0j * np.random.random((self.cell.nao, 8))

        eri0 = df0.ao2mo((c1, c2, c3, c4), self.kpts[:4])
        eri1 = df1.ao2mo((c1, c2, c3, c4), self.kpts[:4])
        self.assertAlmostEqual(np.max(np.abs(eri0-eri1)), 0.0, 8)

        c1 = np.random.random((self.cell.nao, 4))

        eri0 = df0.ao2mo((c1, c1, c1, c1), np.zeros((4, 3)), compact=True)
        eri1 = df1.ao2mo((c1, c1, c1, c1), np.zeros((4, 3)), compact=True)
        self.assertAlmostEqual(np.max(np.abs(eri0-eri1)), 0.0, 8)

    def test_3c_eri(self):
        df0, df1 = self.df, self.df_ref

        Lij = df0.get_3c_eri(self.kpts[:2], compact=False)
        Lij = Lij.reshape(-1, self.cell.nao, self.cell.nao)
        eri0 = np.einsum('Lij,Lkl->ijkl', Lij, Lij)
        eri1 = df1.get_eri(list(self.kpts[:2])*2).reshape((self.cell.nao,)*4)
        self.assertAlmostEqual(np.max(np.abs(eri0-eri1)), 0.0, 8)

        Lij = df0.get_3c_eri(np.zeros((2, 3)), compact=True)
        Lij = Lij.reshape(-1, self.cell.nao*(self.cell.nao+1)//2)
        eri0 = np.einsum('Li,Lj->ij', Lij, Lij)
        eri1 = df1.get_eri(np.zeros((4, 3))).reshape((self.cell.nao*(self.cell.nao+1)//2,)*2)
        self.assertAlmostEqual(np.max(np.abs(eri0-eri1)), 0.0, 8)

    def test_ao2mo_3c(self):
        df0, df1 = self.df, self.df_ref

        c1 = np.random.random((self.cell.nao, 4)) + 1.0j * np.random.random((self.cell.nao, 4))
        c2 = np.random.random((self.cell.nao, 8)) + 1.0j * np.random.random((self.cell.nao, 8))

        Lij = df0.ao2mo_3c((c1, c2), self.kpts[:2], compact=False)
        Lij = Lij.reshape(-1, c1.shape[-1], c2.shape[-1])
        eri0 = np.einsum('Lij,Lkl->ijkl', Lij, Lij)
        eri1 = df1.ao2mo((c1, c2, c1, c2), list(self.kpts[:2])*2).reshape(c1.shape[-1], c2.shape[-1], c1.shape[-1], c2.shape[-1])
        self.assertAlmostEqual(np.max(np.abs(eri0-eri1)), 0.0, 8)

        c1 = np.random.random((self.cell.nao, 4))

        Lij = df0.ao2mo_3c((c1, c1), np.zeros((2, 3)), compact=True)
        Lij = Lij.reshape(-1, c1.shape[-1]*(c1.shape[-1]+1)//2)
        eri0 = np.einsum('Li,Lj->ij', Lij, Lij)
        eri1 = df1.ao2mo((c1, c1, c1, c1), np.zeros((4, 3))).reshape((c1.shape[-1]*(c1.shape[-1]+1)//2,)*2)
        self.assertAlmostEqual(np.max(np.abs(eri0-eri1)), 0.0, 8)

    def test_properties(self):
        df0, df1 = self.df, self.df_ref

        df0.get_nuc()
        self.assertAlmostEqual(np.max(np.abs(df0.get_nuc()-df1.get_nuc())), 0.0, 8)

        df0.get_pp()
        self.assertAlmostEqual(np.max(np.abs(df0.get_pp()-df1.get_pp())), 0.0, 8)

        df0.get_ovlp()
        ovlp = np.array(self.cell.pbc_intor('int1e_ovlp', hermi=1, kpts=self.kpts))
        self.assertAlmostEqual(np.max(np.abs(np.array(df0.get_ovlp())-ovlp)), 0.0, 8)

        self.assertAlmostEqual(np.abs(tools.pbc.madelung(self.cell, self.kpts) - df0.madelung), 0.0, 8)
>>>>>>> b12a95b3


if __name__ == '__main__':
    print('Running %s' % __file__)
    unittest.main()<|MERGE_RESOLUTION|>--- conflicted
+++ resolved
@@ -6,10 +6,6 @@
 from pyscf.pbc import gto, df, tools
 from pyscf.pbc.lib.kpts_helper import get_kconserv
 from vayesta import log
-<<<<<<< HEAD
-log.setLevel(50)
-=======
->>>>>>> b12a95b3
 
 
 class GDFTests(unittest.TestCase):
@@ -53,14 +49,7 @@
     test_kpts_7 = lambda self: self._test_eris(self.kpts[:4])
 
     def test_cholesky_via_eig(self):
-<<<<<<< HEAD
-        L = 5.0
-        cell = gto.Cell()
-        cell.a = np.eye(3) * L
-        cell.atom = 'He 3 2 3; He 1 1 1'
-=======
         cell = self.cell.copy()
->>>>>>> b12a95b3
         cell.basis = 'cc-pvdz'
         cell.precision = 1e-8
         cell.build()
@@ -86,18 +75,8 @@
         self.assertAlmostEqual(np.max(np.abs(eri0-eri1)), 0.0, 8)
 
     def test_exp_to_discard(self):
-<<<<<<< HEAD
-        L = 5.0
-        cell = gto.Cell()
-        cell.a = np.eye(3) * L
-        cell.atom = 'He 3 2 3; He 1 1 1'
-        cell.basis = 'cc-pvdz'
-        cell.verbose = 0
-        cell.max_memory = 1e9
-=======
         cell = self.cell.copy()
         cell.basis = 'cc-pvdz'
->>>>>>> b12a95b3
         cell.precision = 1e-10
         cell.build()
 
@@ -128,8 +107,6 @@
         self.assertAlmostEqual(np.max(np.abs(j0-j1)), 0.0, 8)
         self.assertAlmostEqual(np.max(np.abs(k0-k1)), 0.0, 8)
 
-<<<<<<< HEAD
-=======
         j0, k0 = self.df_ref.get_jk(dm, exxdiv='ewald')
         j1, k1 = self.df.get_jk(dm, exxdiv='ewald')
 
@@ -266,7 +243,6 @@
         self.assertAlmostEqual(np.max(np.abs(np.array(df0.get_ovlp())-ovlp)), 0.0, 8)
 
         self.assertAlmostEqual(np.abs(tools.pbc.madelung(self.cell, self.kpts) - df0.madelung), 0.0, 8)
->>>>>>> b12a95b3
 
 
 if __name__ == '__main__':
