import numpy as np

import vayesta
import vayesta.lattmod
import vayesta.ewf

nsite = 4
nelectron = nsite
hubbard_u = 2.0
mol = vayesta.lattmod.Hubbard1D(nsite, nelectron=nelectron, hubbard_u=hubbard_u, output='pyscf.out')
mf = vayesta.lattmod.LatticeMF(mol)
mf.kernel()

ecc = vayesta.ewf.EWF(mf, solver='FCI', fragment_type='Site')

# Store each site as a separate fragment (assume translationsal symmetry on lattice)
fragments = []
# FCI solver results for fragment
results = []
# FCISD amplitude tensors for each fragment
frag_c1 = []
frag_c2 = []
# Projection into single-excitation subspace for each fragment
projectors = []

def amplitude_conversion(fragment):
    '''
    Map single/double FCI amplitudes c1/c2 into CCSD cluster amplitudes t1/t2 for some fragment
    c1, c2 should be the amplitudes in the complete active space (CAS) (ie. after projecting out occupied/virtual subspaces and carrying out
    basis transformation into site basis)
    '''
    t1 = fragment.results.c1/fragment.results.c0  # Employ intermediate normalisation
    t2 = fragment.results.c2/fragment.results.c0  # Employ intermediate normalisation
    n_occ = t1.shape[0]
    n_vir = t1.shape[1]
    
    
    print(t1.shape)
    print(t2.shape)
    
    # Include uncorrelated double excitations for t2 too:
    # Loop through occupied orbital indices
    for i in range(n_occ):
        for j in range(n_occ):
        # Loop through unoccupied orbital indices if
            for a in range(n_vir):
                for b in range(n_vir):
                    t2[i, j, a, b] -= t1[i, a]*t1[j, b] #- t1[i, b]*t1[j,a] # Use normalised c1 amplitudes from above
                    #t2[i, j, a, b] -= fragment.results.c1[i, a]*fragment.results.c1[j, b] - fragment.results.c1[i, b]*fragment.results.c1[j, a]
                    #t2[i, j, a, b] /= fragment.results.c0**2
    
    return t1, t2
    

# Fragmentation
for frag_index in range(nsite):
    fragments.append(ecc.make_atom_fragment(frag_index))

# Carry out FCI calculation
for frag_index in range(nsite):
    results.append(fragments[frag_index].kernel(np.inf))
    
# Get amplitudes for each fragment and occupied basis projectors

for frag_index in range(nsite):
    # Intermediate normalisation with MF amplitude
    frag_c1.append(results[frag_index].c1 / results[frag_index].c0)
    frag_c2.append(results[frag_index].c2 / results[frag_index].c0)
    
    # Fragment amplitudes
    print('CI Fragment Amplitudes')
    print(frag_c1)
    print(frag_c2)
    
    projectors.append(fragments[frag_index].get_fragment_projector(fragments[frag_index].c_active_occ))
    
# Carry out fragment projection:
for frag_index in range(nsite):
    frag_c1[frag_index] = np.matmul(projectors[frag_index], frag_c1[frag_index])
    # Using einstein summation:
    frag_c2[frag_index] = np.einsum('kjab,ik->ijab', frag_c2[frag_index], projectors[frag_index])
    #frag_c2[frag_index] = np.tensordot(projectors[frag_index], frag_c2[frag_index], axes = 1)
    # Symmetrisation of c2 tensor per fragment -- unused
    # frag_c2[frag_index] = (frag_c2[frag_index] + frag_c2[frag_index].transpose(1, 0, 3, 2))

# Total system amplitude containers:

c1 = np.zeros((nsite, nsite))
c2 = np.zeros(4*[nsite])

# Carry out basis transformation and summation of fragments
for frag_index in range(nsite):
    # Get transformation matrices
    c1_occ = fragments[frag_index].c_active_occ
    c1_vir = fragments[frag_index].c_active_vir
    
    # Carry out basis transformation
    frag_c1[frag_index] = np.matmul(c1_occ,np.matmul(frag_c1[frag_index], c1_vir.transpose()))
    frag_c2[frag_index] = np.einsum('ijab,xi,yj,pa,qb->xypq', frag_c2[frag_index], c1_occ, c1_occ, c1_vir, c1_vir)
    
    # Overwrite original fragment CI amplitudes:
    
    fragments[frag_index].results.c1 = frag_c1[frag_index]
    fragments[frag_index].results.c2 = frag_c2[frag_index]
    
    print('Amplitude Conversion')
    # Apply amplitude conversion for the FCI active space already obtained and prepared:
    fragments[frag_index].results.t1, fragments[frag_index].results.t2 = amplitude_conversion(fragments[frag_index])
    print(fragments[frag_index].results.t2)
    
    # Combining fragments together for representing the entirety of the system -- UNSURE HOW
    # For the time being, use simple addition (alternatives: direct sum/products?

    c1 += frag_c1[frag_index]
    c2 += frag_c2[frag_index]
    
# Symmetrisation of c2 tensor
# Print difference
print(np.linalg.norm(c2 - c2.transpose(1,0,3,2)))
#c2 = (c2 + c2.transpose(1,0,3,2))/2
#print(np.linalg.norm(c2 - c2.transpose(1,0,3,2)))

print(c1.shape)
print(c2.shape)

# 6) Use full c1, c2 to tailor a CCSD calculation
# TODO: Tailored CC

'''
ecc = vayesta.ewf.EWF(mf, solver='CCSD',fragment_type='Site', bno_threshold=-np.inf)
ecc.make_atom_fragment(list(range(nsite)))
ecc.kernel()

print("E%-11s %+16.8f Ha" % ('(HF)=', mf.e_tot))
print("E%-11s %+16.8f Ha" % ('(EWF-CCSD)=', ecc.e_tot))
'''

'''
# Earlier fragmentation test
f1 = ecc.make_atom_fragment(0)
f2 = ecc.make_atom_fragment(1)
#f3 = ecc.make_atom_fragment(3)
#f4 = ecc.make_atom_fragment(4)


results1 = f1.kernel(np.inf)
results2 = f2.kernel(np.inf)
#results3 = f3.kernel(np.inf)
#results4 = f4.kernel(np.inf)

# results have attributes 'c0', 'c1', 'c2'
# 1) Get intermediately normalized c1, c2
c1_1 = results1.c1 / results1.c0        # C_i^a
c2_1 = results1.c2 / results1.c0        # C_ij^ab

#c1_2 = results2.c1 / results2.c0
#c2_2 = results2.c2 / results2.c0
#c1_3 = results3.c1 / results3.c0
#c2_3 = results3.c2 / results3.c0
#c1_4 = results4.c1 / results4.c0
#c2_4 = results4.c2 / results4.c0

# 2) Get fragment projector
p1 = f1.get_fragment_projector(f1.c_active_occ)
#p2 = f2.get_fragment_projector(f2.c_active_occ)
#p3 = f3.get_fragment_projector(f3.c_active_occ)
#p4 = f4.get_fragment_projector(f4.c_active_occ)

# 3) Project c1 and c2 in first occupied index (apply p1 / p2)

print(c1_1.shape)
print(c2_1.shape)
print(p1.shape)


c1_1_bar = np.matmul(p1, c1_1)
c2_1_bar = np.tensordot(p1, c2_1, axes=1)

# Symmetrise c2 for each fragment:

c2_1_bar = (c2_1 + c2_1.transpose(1,0,3,2))/2

print('Projected tensor dim: ')
print(c1_1_bar.shape)
print(c2_1_bar.shape)

# 4) Transform each c1, c2 to a full, common basis (HF MO basis OR site basis?)
c1_occ = f1.c_active_occ    # (site, occupied orbital)
c1_vir = f1.c_active_vir    # (site, virtual orbital)

print('Basis generator dim:')
print(c1_occ.shape)
print(c1_vir.shape)

# Transform to site basis

c1_1_site= np.matmul(c1_occ,np.matmul(c1_1_bar, c1_vir.transpose()))

c2_1_site = np.einsum('ijab,xi,yj,pa,qb->xypq', c2_1_bar, c1_occ, c1_occ, c1_vir, c1_vir)

print('Basis transformed tensor dim: ')
print(c1_1_site.shape)
print(c2_1_site.shape)

# 5) Combine (add) to a single c1, c2
c1 = np.zeros((nsite, nsite))
c2 = np.zeros(4*[nsite])

<<<<<<< HEAD
# 6) Use full c1, c2 to tailor a CCSD calculation
# TODO: Tailored CC
ecc = vayesta.ewf.EWF(mf, solver='CCSD', bno_threshold=-np.inf, fragment_type='Site')
ecc.make_atom_fragment(list(range(nsite)))
ecc.kernel()
=======
c1 = c1_1_site
c2 = c2_1_site
#...
>>>>>>> 9da822d0

'''<|MERGE_RESOLUTION|>--- conflicted
+++ resolved
@@ -206,16 +206,8 @@
 c1 = np.zeros((nsite, nsite))
 c2 = np.zeros(4*[nsite])
 
-<<<<<<< HEAD
-# 6) Use full c1, c2 to tailor a CCSD calculation
-# TODO: Tailored CC
-ecc = vayesta.ewf.EWF(mf, solver='CCSD', bno_threshold=-np.inf, fragment_type='Site')
-ecc.make_atom_fragment(list(range(nsite)))
-ecc.kernel()
-=======
 c1 = c1_1_site
 c2 = c2_1_site
 #...
->>>>>>> 9da822d0
 
 '''