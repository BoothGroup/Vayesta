--- conflicted
+++ resolved
@@ -4,12 +4,7 @@
 
 nsites = (4,4)
 #nsites = (6,6)
-<<<<<<< HEAD
-nsites = (12,8)
-
-=======
 #nsites = (12,8)
->>>>>>> df76e3db
 nsite = nsites[0]*nsites[1]
 nelectron = nsite
 hubbard_u = 10.0
