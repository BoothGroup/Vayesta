'''
Functionally equivalent to PySCF GDF, with all storage incore and
MPI parallelism.

Adapted from pyscf.pbc.df.df

Ref:
J. Chem. Phys. 147, 164119 (2017)
'''

<<<<<<< HEAD
import time
=======
>>>>>>> b12a95b3
import copy
import ctypes
import logging
import collections
import numpy as np
import scipy.linalg

from pyscf import gto, lib, ao2mo, __config__
from pyscf.pbc import tools
from pyscf.df import addons
from pyscf.agf2 import mpi_helper
from pyscf.ao2mo.outcore import balance_partition
from pyscf.ao2mo.incore import iden_coeffs, _conc_mos
from pyscf.pbc.gto.cell import _estimate_rcut
from pyscf.pbc.df import df, incore, ft_ao, aft
<<<<<<< HEAD
from pyscf.pbc.df.df_jk import _ewald_exxdiv_for_G0, _format_dms
from pyscf.pbc.df.fft_ao2mo import _iskconserv, _format_kpts
=======
from pyscf.pbc.df.fft_ao2mo import _iskconserv
>>>>>>> b12a95b3
from pyscf.pbc.lib.kpts_helper import is_zero, gamma_point, unique, KPT_DIFF_TOL, get_kconserv

from vayesta import libs
from vayesta.core.util import time_string

try:
    from mpi4py import MPI
    timer = MPI.Wtime
except ImportError:
    from timeit import default_timer as timer


COMPACT = getattr(__config__, 'pbc_df_ao2mo_get_eri_compact', True)


<<<<<<< HEAD
=======
def _format_kpts(kpts, n=4):
    if kpts is None:
        return np.zeros((n, 3))
    else:
        kpts = np.asarray(kpts)
        if kpts.size == 3 and n != 1:
            return np.vstack([kpts]*n).reshape(4, 3)
        else:
            return kpts.reshape(n, 3)


>>>>>>> b12a95b3
def make_auxcell(cell, auxbasis=None, drop_eta=None, log=None):
    '''
    Build the cell corresponding to the auxiliary functions.

    Note: almost identical to pyscf.pyscf.pbc.df.df.make_modrho_basis
<<<<<<< HEAD
=======

    Parameters
    ----------
    cell : pyscf.pbc.gto.Cell
        Unit cell containing the system information and basis.
    auxbasis : str, optional
        Auxiliary basis, default is `with_df.auxbasis`.
    drop_eta : float, optional
        Threshold in exponents to discard, default is `cell.exp_to_discard`.
    log : logger.Logger, optional
        Logger to stream output to, default value is logging.getLogger(__name__).

    Returns
    -------
    auxcell : pyscf.pbc.gto.Cell
        Unit cell containg the auxiliary basis.
>>>>>>> b12a95b3
    '''

    log = log or logging.getLogger(__name__)
    log.info("Auxiliary cell")
    log.info("**************")
    with log.withIndentLevel(1):

        auxcell = addons.make_auxmol(cell, auxbasis)

        steep_shls = []
        ndrop = 0
        rcut = []
        _env = auxcell._env.copy()

        for ib in range(len(auxcell._bas)):
            l = auxcell.bas_angular(ib)
            nprim = auxcell.bas_nprim(ib)
            nctr = auxcell.bas_nctr(ib)
            exps = auxcell.bas_exp(ib)
            ptr_coeffs = auxcell._bas[ib, gto.PTR_COEFF]
            coeffs = auxcell._env[ptr_coeffs:ptr_coeffs+nprim*nctr].reshape(nctr, nprim).T

            mask = exps >= (drop_eta or -np.inf)
            log.debug if np.sum(~mask) > 0 else log.debugv(
                    "Auxiliary function %4d (L = %2d): "
                    "dropped %d functions.", ib, l, np.sum(~mask),
            )

            if drop_eta is not None and np.sum(~mask) > 0:
                for k in np.where(mask == 0)[0]:
                    log.debug(" > %3d : coeff = %12.6f    exp = %12.6g", k, coeffs[k], exps[k])
                coeffs = coeffs[mask]
                exps = exps[mask]
                nprim, ndrop = len(exps), ndrop+nprim-len(exps)

            if nprim > 0:
                ptr_exps = auxcell._bas[ib, gto.PTR_EXP]
                auxcell._bas[ib, gto.NPRIM_OF] = nprim
                _env[ptr_exps:ptr_exps+nprim] = exps

                int1 = gto.gaussian_int(l*2+2, exps)
                s = np.einsum('pi,p->i', coeffs, int1)

                coeffs *= np.sqrt(0.25 / np.pi)
                coeffs /= s[None]
                _env[ptr_coeffs:ptr_coeffs+nprim*nctr] = coeffs.T.ravel()

                steep_shls.append(ib)

                r = _estimate_rcut(exps, l, np.abs(coeffs).max(axis=1), cell.precision)
                rcut.append(r.max())

        auxcell._env = _env
        auxcell._bas = np.asarray(auxcell._bas[steep_shls], order='C')
        auxcell.rcut = max(rcut)

        log.info("Dropped %d primitive functions.", ndrop)
        log.info("Auxiliary basis:  shells = %d  cGTOs = %d", auxcell.nbas, auxcell.nao_nr())
        log.info("rcut = %.6g", auxcell.rcut)

    return auxcell


def make_chgcell(auxcell, smooth_eta, rcut=15.0, log=None):
    '''
    Build the cell corresponding to the smooth Gaussian functions.

    Note: almost identical to pyscf.pyscf.pbc.df.df.make_modchg_basis
<<<<<<< HEAD
=======

    Parameters
    ----------
    cell : pyscf.pbc.gto.Cell
        Unit cell containing the system information and basis.
    smooth_eta : float
        Eta optimised for carrying the charge.
    rcut : float, optional
        Default cutoff distance for carrying the charge, default 15.
    log : logger.Logger, optional
        Logger to stream output to, default value is logging.getLogger(__name__).

    Returns
    -------
    chgcell : pyscf.pbc.gto.Cell
        Unit cell containing the smooth charge carrying functions.
>>>>>>> b12a95b3
    '''

    log = log or logging.getLogger(__name__)
    log.info("Compensating cell")
    log.info("*****************")
    with log.withIndentLevel(1):

        chgcell = copy.copy(auxcell)
        chg_bas = []
        chg_env = [smooth_eta]
        ptr_eta = auxcell._env.size
        ptr = ptr_eta + 1
        l_max = auxcell._bas[:, gto.ANG_OF].max()
        norms = [0.5 / np.sqrt(np.pi) / gto.gaussian_int(l*2+2, smooth_eta) for l in range(l_max+1)]

        for ia in range(auxcell.natm):
            for l in set(auxcell._bas[auxcell._bas[:, gto.ATOM_OF] == ia, gto.ANG_OF]):
                chg_bas.append([ia, l, 1, 1, 0, ptr_eta, ptr, 0])
                chg_env.append(norms[l])
                ptr += 1

        chgcell._atm = auxcell._atm
        chgcell._bas = np.asarray(chg_bas, dtype=np.int32).reshape(-1, gto.BAS_SLOTS)
        chgcell._env = np.hstack((auxcell._env, chg_env))

        # _estimate_rcut is too tight for the model charge
        chgcell.rcut = np.sqrt(np.log(4 * np.pi * rcut**2 / auxcell.precision) / smooth_eta)

        log.info("Compensating basis:  shells = %d  cGTOs = %d", chgcell.nbas, chgcell.nao_nr())
        log.info("rcut = %.6g", chgcell.rcut)

    return chgcell


def fuse_auxcell(auxcell, chgcell, log=None):
    '''
    Fuse the cells responsible for the auxiliary functions and smooth
    Gaussian functions used to carry the charge. Returns the fused cell
    along with a function which incorporates contributions from the
    charge carrying functions into the auxiliary functions according to
    their angular momenta and spherical harmonics.

    Note: almost identical to pyscf.pyscf.pbc.df.df.fuse_auxcell
<<<<<<< HEAD
=======

    Parameters
    ----------
    auxcell : pyscf.pbc.gto.Cell
        Unit cell containg the auxiliary basis.
    chgcell : pyscf.pbc.gto.Cell
        Unit cell containing the smooth charge carrying functions.
    log : logger.Logger, optional
        Logger to stream output to, default value is logging.getLogger(__name__).

    Returns
    -------
    fused_cell : pyscf.pbc.gto.Cell
        Fused cell consisting of auxcell and chgcell.
    fuse : callable
        Function which incorporates contributions from chgcell into auxcell.
>>>>>>> b12a95b3
    '''

    log = log or logging.getLogger(__name__)
    log.info("Fused cell")
    log.info("**********")
    with log.withIndentLevel(1):

        fused_cell = copy.copy(auxcell)
        fused_cell._atm, fused_cell._bas, fused_cell._env = gto.conc_env(
                auxcell._atm, auxcell._bas, auxcell._env,
                chgcell._atm, chgcell._bas, chgcell._env,
        )
        fused_cell.rcut = max(auxcell.rcut, chgcell.rcut)

        log.info("Fused basis:  shells = %d  cGTOs = %d", fused_cell.nbas, fused_cell.nao_nr())
        log.info("rcut = %.6g", fused_cell.rcut)

        aux_loc = auxcell.ao_loc_nr()
        naux = aux_loc[-1]
        modchg_offset = -np.ones((chgcell.natm, 8), dtype=int)
        smooth_loc = chgcell.ao_loc_nr()

        for i in range(chgcell.nbas):
            ia = chgcell.bas_atom(i)
            l = chgcell.bas_angular(i)
            modchg_offset[ia, l] = smooth_loc[i]

        if auxcell.cart:
            # See pyscf.pyscf.pbc.df.df.fuse_auxcell

            c2s_fn = gto.moleintor.libcgto.CINTc2s_ket_sph
            aux_loc_sph = auxcell.ao_loc_nr(cart=False)
            naux_sph = aux_loc_sph[-1]

            log.debug("Building fusion function via Cartesian primitives.")

            def fuse(Lpq):
                Lpq, Lpq_chg = Lpq[:naux], Lpq[naux:]
                if Lpq.ndim == 1:
                    npq = 1
                    Lpq_sph = np.empty((naux_sph), dtype=Lpq.dtype)
                else:
                    npq = Lpq.shape[1]
                    Lpq_sph = np.empty((naux_sph, npq), dtype=Lpq.dtype)

                if Lpq.dtype == np.complex128:
                    npq *= 2

                for i in range(auxcell.nbas):
                    ia = auxcell.bas_atom(i)
                    l = auxcell.bas_angular(i)
                    p0 = modchg_offset[ia, l]

                    if p0 >= 0:
                        nd = (l+1) * (l+2) // 2
                        c0, c1 = aux_loc[i], aux_loc[i+1]
                        s0, s1 = aux_loc_sph[i], aux_loc_sph[i+1]

                        for i0, i1 in lib.prange(c0, c1, nd):
                            Lpq[i0:i1] -= Lpq_chg[p0:p0+nd]

                        if l < 2:
                            Lpq_sph[s0:s1] = Lpq[c0:c1]
                        else:
                            Lpq_cart = np.asarray(Lpq[c0:c1], order='C')
                            c2s_fn(
                                Lpq_sph[s0:s1].ctypes.data_as(ctypes.c_void_p),
                                ctypes.c_int(npq * auxcell.bas_nctr(i)),
                                Lpq_cart.ctypes.data_as(ctypes.c_void_p),
<<<<<<< HEAD
                                ctpyes.c_int(l),
=======
                                ctypes.c_int(l),
>>>>>>> b12a95b3
                            )

                return Lpq_sph

        else:
            log.debug("Building fusion function via spherical primitives.")

            def fuse(Lpq):
                Lpq, Lpq_chg = Lpq[:naux], Lpq[naux:]

                for i in range(auxcell.nbas):
                    ia = auxcell.bas_atom(i)
                    l = auxcell.bas_angular(i)
                    p0 = modchg_offset[ia, l]

                    if p0 >= 0:
                        nd = l * 2 + 1

                        for i0, i1 in lib.prange(aux_loc[i], aux_loc[i+1], nd):
                            Lpq[i0:i1] -= Lpq_chg[p0:p0+nd]

                return Lpq

    return fused_cell, fuse


def _get_kpt_hash(kpt, tol=KPT_DIFF_TOL):
    '''
    Get a hashable representation of the k-point up to a given tol to
    prevent the O(N_k) access cost.
    '''

    kpt_round = np.rint(np.asarray(kpt) / tol).astype(int)
    return tuple(kpt_round.ravel())


def _kconserve_indices(cell, uniq_kpts, kpt):
    '''
    Search which (kpts+kpt) satisfies momentum conservation.
    '''

    a = cell.lattice_vectors() / (2*np.pi)

    kdif = np.dot(a, (uniq_kpts + kpt).T)
    kdif_int = np.rint(kdif)

    mask = np.sum(np.abs(kdif - kdif_int), axis=0) < KPT_DIFF_TOL
    uniq_kptji_ids = np.where(mask)[0]

    return uniq_kptji_ids


def _get_2c2e(with_df, uniq_kpts, log=None):
    '''
    Get the bare two-center two-electron interaction, first term
    of Eq. 32.
    '''

    t0 = timer()
    log = log or logging.getLogger(__name__)

    int2c2e = with_df.fused_cell.pbc_intor('int2c2e', hermi=1, kpts=uniq_kpts)

    log.timing("Time for 2c2e:  %s", time_string(timer()-t0))

    return int2c2e


def _get_3c2e(with_df, kptij_lst, log=None):
    '''
    Get the bare three-center two-electron interaction, first term
    of Eq. 31.
    '''

    t0 = timer()
    log = log or logging.getLogger(__name__)

    cell = with_df.cell
    fused_cell = with_df.fused_cell

    nkij = len(kptij_lst)
    nao = cell.nao_nr()
    ngrids = fused_cell.nao_nr()
    aux_loc = fused_cell.ao_loc_nr(fused_cell.cart)

    int3c2e = np.zeros((nkij, ngrids, nao*nao), dtype=np.complex128)

    for p0, p1 in mpi_helper.prange(0, fused_cell.nbas, fused_cell.nbas):
        t1 = timer()

        shls_slice = (0, cell.nbas, 0, cell.nbas, p0, p1)
        q0, q1 = aux_loc[p0], aux_loc[p1]

        int3c2e_part = incore.aux_e2(cell, fused_cell, 'int3c2e', aosym='s2',
                                     kptij_lst=kptij_lst, shls_slice=shls_slice)
        int3c2e_part = lib.transpose(int3c2e_part, axes=(0, 2, 1))

        if int3c2e_part.shape[-1] != nao*nao:
            assert int3c2e_part.shape[-1] == nao*(nao+1)//2
            int3c2e_part = lib.unpack_tril(int3c2e_part, lib.HERMITIAN, axis=-1)

        int3c2e_part = int3c2e_part.reshape((nkij, q1-q0, nao*nao))
        int3c2e[:, q0:q1] = int3c2e_part

        log.timingv("Time for 3c2e [%d -> %d] part:  %s", p0, p1, time_string(timer()-t1))

    mpi_helper.allreduce_safe_inplace(int3c2e)
    mpi_helper.barrier()

    log.timing("Time for 3c2e:  %s", time_string(timer()-t0))

    return int3c2e


def _get_j2c(with_df, int2c2e, uniq_kpts, log=None):
    '''
    Build j2c using the 2c2e interaction, int2c2e, Eq. 32.
    '''

    log = log or logging.getLogger(__name__)
    t0 = timer()

    naux = with_df.auxcell.nao_nr()
    Gv, Gvbase, kws = with_df.cell.get_Gv_weights(with_df.mesh)
    gxyz = lib.cartesian_prod([np.arange(len(x)) for x in Gvbase])
    b = with_df.cell.reciprocal_vectors()

    j2c = int2c2e

    for k, kpt in enumerate(uniq_kpts):
        t1 = timer()

        G_chg = ft_ao.ft_ao(with_df.fused_cell, Gv, b=b, gxyz=gxyz, Gvbase=Gvbase, kpt=kpt).T
        G_aux = G_chg[naux:] * with_df.weighted_coulG(kpt)
<<<<<<< HEAD

        # Eq. 32 final three terms:
        j2c_comp = np.dot(G_aux.conj(), G_chg.T)
        if is_zero(kpt):
            j2c_comp = j2c_comp.real
        j2c[k][naux:] -= j2c_comp
        j2c[k][:naux, naux:] = j2c[k][naux:, :naux].T.conj()

        j2c[k] = with_df.fuse(with_df.fuse(j2c[k]).T).T

        del G_chg, G_aux

        log.timingv("Time for j2c [kpt %d] part:  %s", k, time_string(timer()-t1))

=======

        # Eq. 32 final three terms:
        j2c_comp = np.dot(G_aux.conj(), G_chg.T)
        if is_zero(kpt):
            j2c_comp = j2c_comp.real
        j2c[k][naux:] -= j2c_comp
        j2c[k][:naux, naux:] = j2c[k][naux:, :naux].T.conj()

        j2c[k] = with_df.fuse(with_df.fuse(j2c[k]).T).T

        del G_chg, G_aux

        log.timingv("Time for j2c [kpt %d] part:  %s", k, time_string(timer()-t1))

>>>>>>> b12a95b3
    log.timing("Time for j2c:  %s", time_string(timer()-t0))

    return j2c


def _cholesky_decomposed_metric(with_df, j2c, uniq_kptji_id, log=None):
    '''
    Get a function which applies the Cholesky decomposed j2c.

    NOTE: matches Max's changes to pyscf DF rather than vanilla DF.
    '''

    log = log or logging.getLogger(__name__)

    j2c_chol = None
<<<<<<< HEAD

    if not with_df.linear_dep_always:
        try:
            j2c_kpt = scipy.linalg.cholesky(j2c[uniq_kptji_id], lower=True)
            def j2c_chol(x):
                return scipy.linalg.solve_triangular(j2c_kpt, x, lower=True, overwrite_b=True)
        except scipy.linalg.LinAlgError:
            log.warning("Cholesky decomposition failed for j2c [kpt %d]", uniq_kptji_id)
            pass

    if j2c_chol is None and with_df.linear_dep_method == 'regularize':
        try:
            eps = 1e-14 * np.eye(j2c[uniq_kptji_id].shape[-1])
            j2c_kpt = scipy.linalg.cholesky(j2c[uniq_kptji_id] + eps, lower=True)
            def j2c_chol(x):
                return scipy.linalg.solve_triangular(j2c_kpt, x, lower=True, overwrite_b=True)
        except scipy.linalg.LinAlgError:
            log.warning("Regularised Cholesky decomposition failed for j2c [kpt %d]", uniq_kptji_id)
            pass

    if j2c_chol is None:
        w, v = scipy.linalg.eigh(j2c[uniq_kptji_id])
        cond = w.max() / w.min()
        mask = w > with_df.linear_dep_threshold

        log.info("DF metric linear dependency detected [kpt %d]", uniq_kptji_id)
        log.info("Condition number = %.4g", cond)
        log.info("Dropped %d auxiliary functions.", np.sum(mask))

        j2c_kpt = v[:, mask].conj().T
        j2c_kpt /= np.sqrt(w[mask])[:, None]
        def j2c_chol(x):
            return np.dot(j2c_kpt, x)

    return j2c_chol

=======

    if not with_df.linear_dep_always:
        try:
            j2c_kpt = scipy.linalg.cholesky(j2c[uniq_kptji_id], lower=True)
            def j2c_chol(x):
                return scipy.linalg.solve_triangular(j2c_kpt, x, lower=True, overwrite_b=True)
        except scipy.linalg.LinAlgError:
            log.warning("Cholesky decomposition failed for j2c [kpt %d]", uniq_kptji_id)
            pass

    if j2c_chol is None and with_df.linear_dep_method == 'regularize':
        try:
            eps = 1e-14 * np.eye(j2c[uniq_kptji_id].shape[-1])
            j2c_kpt = scipy.linalg.cholesky(j2c[uniq_kptji_id] + eps, lower=True)
            def j2c_chol(x):
                return scipy.linalg.solve_triangular(j2c_kpt, x, lower=True, overwrite_b=True)
        except scipy.linalg.LinAlgError:
            log.warning("Regularised Cholesky decomposition failed for j2c [kpt %d]", uniq_kptji_id)
            pass

    if j2c_chol is None:
        w, v = scipy.linalg.eigh(j2c[uniq_kptji_id])
        cond = w.max() / w.min()
        mask = w > with_df.linear_dep_threshold

        log.info("DF metric linear dependency detected [kpt %d]", uniq_kptji_id)
        log.info("Condition number = %.4g", cond)
        log.info("Dropped %d auxiliary functions.", np.sum(mask))

        j2c_kpt = v[:, mask].conj().T
        j2c_kpt /= np.sqrt(w[mask])[:, None]
        def j2c_chol(x):
            return np.dot(j2c_kpt, x)

    return j2c_chol

>>>>>>> b12a95b3

def _get_j3c(with_df, j2c, int3c2e, uniq_kpts, uniq_inverse_dict, kptij_lst, log=None, out=None):
    '''
    Use j2c and int3c2e to construct j3c.
    '''

    log = log or logging.getLogger(__name__)
    t0 = timer()

    cell = with_df.cell
    auxcell = with_df.auxcell

    nao = cell.nao_nr()
    naux = auxcell.nao_nr()
    Gv, Gvbase, kws = cell.get_Gv_weights(with_df.mesh)
    gxyz = lib.cartesian_prod([np.arange(len(x)) for x in Gvbase])
    ngrids = gxyz.shape[0]
    b = cell.reciprocal_vectors()
    j2c_chol = lambda v: v
    kpts = with_df.kpts
    nkpts = len(kpts)

    if out is None:
        out = np.zeros((nkpts, nkpts, naux, nao, nao), dtype=np.complex128)

    for uniq_kpt_ji_id in mpi_helper.nrange(len(uniq_kpts)):
        t1 = timer()
        log.debug("Constructing j3c [kpt %d].", uniq_kpt_ji_id)
        with log.withIndentLevel(1):

            kpt = uniq_kpts[uniq_kpt_ji_id]
            adapted_ji_idx = uniq_inverse_dict[uniq_kpt_ji_id]
            adapted_kptjs = kptij_lst[:, 1][adapted_ji_idx]

            log.debug("kpt = %s", kpt)
            log.debug("adapted_ji_idx = %s", adapted_ji_idx)

            # Prepare cholesky decomposition of j2c
            if j2c is not None:
                kptji_id = _kconserve_indices(cell, uniq_kpts, -kpt)[0]
                j2c_chol = _cholesky_decomposed_metric(with_df, j2c, kptji_id, log)
                log.debug("kptji_id = %s", kptji_id)

            # Eq. 33
            shls_slice = (auxcell.nbas, with_df.fused_cell.nbas)
            G_chg  = ft_ao.ft_ao(with_df.fused_cell, Gv, shls_slice=shls_slice,
                                 b=b, gxyz=gxyz, Gvbase=Gvbase, kpt=kpt)
            G_chg *= with_df.weighted_coulG(kpt).ravel()[:, None]
            log.debugv("Norm of FT for fused cell:  %.12g", np.linalg.norm(G_chg))

            # Eq. 26
            if is_zero(kpt):
                log.debug("Including net charge of AO products")
                vbar = with_df.fuse(with_df.auxbar(with_df.fused_cell))
                ovlp = cell.pbc_intor('int1e_ovlp', hermi=0, kpts=adapted_kptjs)
                ovlp = [np.ravel(s) for s in ovlp]

            # Eq. 24
            bstart, bend, ncol = balance_partition(cell.ao_loc_nr()*nao, nao*nao)[0]
            shls_slice = (bstart, bend, 0, cell.nbas)
            G_ao = ft_ao.ft_aopair_kpts(cell, Gv, shls_slice=shls_slice, aosym='s1', b=b,
                                        gxyz=gxyz, Gvbase=Gvbase, q=kpt, kptjs=adapted_kptjs)
            G_ao = G_ao.reshape(-1, ngrids, ncol)
            log.debugv("Norm of FT for AO cell:  %.12g", np.linalg.norm(G_ao))

            for kji, ji in enumerate(adapted_ji_idx):
                # Eq. 31 first term:
                v = int3c2e[ji]

                # Eq. 31 second term
                if is_zero(kpt):
                    for i in np.where(vbar != 0)[0]:
                        v[i] -= vbar[i] * ovlp[kji]

                # Eq. 31 third term
                v[naux:] -= np.dot(G_chg.T.conj(), G_ao[kji])

                # Fused charge-carrying part with auxiliary part
                v = with_df.fuse(v)

                # Cholesky decompose Eq. 29
                v = j2c_chol(v)
                v = v.reshape(-1, nao, nao)

                # Sum into all symmetry-related k-points
                for ki in with_df.kpt_hash[_get_kpt_hash(kptij_lst[ji][0])]:
                    for kj in with_df.kpt_hash[_get_kpt_hash(kptij_lst[ji][1])]:
                        out[ki, kj, :v.shape[0]] += v
                        log.debug("Filled j3c for kpt [%d, %d]", ki, kj)
                        if ki != kj:
                            out[kj, ki, :v.shape[0]] += lib.transpose(v, axes=(0, 2, 1)).conj()
                            log.debug("Filled j3c for kpt [%d, %d]", kj, ki)

            log.timingv("Time for j3c [kpt %d]:  %s", uniq_kpt_ji_id, time_string(timer()-t1))

    mpi_helper.allreduce_safe_inplace(out)
    mpi_helper.barrier()

    log.timing("Time for j3c:  %s", time_string(timer()-t0))

    return out


def _make_j3c(with_df, kptij_lst):
    '''
    Build the j3c array.

    cell: the unit cell for the calculation
    auxcell: the unit cell for the auxiliary functions
    chgcell: the unit cell for the smooth Gaussians
    fused_cell: auxcell and chgcell combined
    '''

    t0 = timer()
    log = with_df.log

    if with_df.cell.dimension < 3:
        raise ValueError('GDF does not support low-dimension cells')

    kptis = kptij_lst[:, 0]
    kptjs = kptij_lst[:, 1]
    kpt_ji = kptjs - kptis
    uniq_kpts, uniq_index, uniq_inverse = unique(kpt_ji)
    uniq_inverse_dict = { k: np.where(uniq_inverse == k)[0] for k in range(len(uniq_kpts)) }

    log.info("Number of unique kpts (kj - ki): %d", len(uniq_kpts))
    log.debugv("uniq_kpts:\n%s", uniq_kpts)

    # Get the 3c2e interaction:
    int3c2e = _get_3c2e(with_df, kptij_lst, log=with_df.log)

    # Get the 2c2e interaction:
    int2c2e = _get_2c2e(with_df, uniq_kpts, log=with_df.log)

    # Get j2c:
    j2c = _get_j2c(with_df, int2c2e, uniq_kpts, log=with_df.log)

    # Get j3c:
    j3c = _get_j3c(with_df, j2c, int3c2e, uniq_kpts, uniq_inverse_dict, kptij_lst, log=with_df.log)
<<<<<<< HEAD

    log.timing("Total time for j3c construction:  %s", time_string(timer()-t0))

    return j3c


def _fao2mo(eri, cp, cq):
    ''' AO2MO for 3c integrals '''
    npq, cpq, spq = _conc_mos(cp, cq, compact=False)[1:]
    naux = eri.shape[0]
    cpq = np.asarray(cpq, dtype=np.complex128)
    out = ao2mo._ao2mo.r_e2(eri, cpq, spq, [], None)
    return out.reshape(naux, cp.shape[1], cq.shape[1])


class GDF(df.GDF):
    ''' Incore Gaussian density fitting.
    '''

    def __init__(self, cell, kpts=np.zeros((1, 3)), log=None):
        if not cell.dimension == 3:
            raise ValueError('%s does not support low dimension systems' % self.__class__)

        self.log = log or logging.getLogger(__name__)
        self.log.info("Initializing %s", self.__class__.__name__)
        self.log.info("=============%s", len(str(self.__class__.__name__))*'=')

        self.cell = cell
        self.kpts = kpts
        self._auxbasis = None

        self.eta, self.mesh = self.build_mesh()
        self.exp_to_discard = cell.exp_to_discard
        self.rcut_smooth = 15.0
        self.linear_dep_threshold = 1e-9
        self.linear_dep_method = 'regularize'
        self.linear_dep_always = False

        # Cached properties:
        self._get_nuc = None
        self._get_pp = None
        self._ovlp = None
        self._madelung = None

        # The follow attributes are not input options.
        self.exxdiv = None
        self.auxcell = None
        self.chgcell = None
        self.fused_cell = None
        self.kconserv = None
        self.blockdim = None
        self.kpts_band = None
        self.kpt_hash = None
        self._j_only = False
        self._cderi = None
        self._rsh_df = {}
        self._keys = set(self.__dict__.keys())

    def build_mesh(self):
        '''
        Search for optimised eta and mesh.
        '''

        cell = self.cell

        ke_cutoff = tools.mesh_to_cutoff(cell.lattice_vectors(), cell.mesh)
        ke_cutoff = ke_cutoff[:cell.dimension].min()

        eta_cell = aft.estimate_eta_for_ke_cutoff(cell, ke_cutoff, cell.precision)
        eta_guess = aft.estimate_eta(cell, cell.precision)

        self.log.debug("ke_cutoff = %.6g", ke_cutoff)
        self.log.debug("eta_cell  = %.6g", eta_cell)
        self.log.debug("eta_guess = %.6g", eta_guess)

        if eta_cell < eta_guess:
            eta, mesh = eta_cell, cell.mesh
        else:
            eta = eta_guess
            ke_cutoff = aft.estimate_ke_cutoff_for_eta(cell, eta, cell.precision)
            mesh = tools.cutoff_to_mesh(cell.lattice_vectors(), ke_cutoff)

        mesh = df._round_off_to_odd_mesh(mesh)

        self.log.info("Built mesh: shape = %s  eta = %.6g", mesh, eta)

        return eta, mesh

    def reset(self, cell=None):
        if cell is not None:
            self.cell = cell
        self.auxcell = None
        self.chgcell = None
        self.fused_cell = None
        self.kconserv = None
        self.kpt_hash = None
        self._cderi = None
        self._rsh_df = {}
        self._get_nuc = None
        self._get_pp = None
        self._ovlp = None
        self._madelung = None
        return self

    def dump_flags(self):
        self.log.info("GDF parameters:")
        for key in [
                'auxbasis', 'eta', 'exp_to_discard', 'rcut_smooth',
                'linear_dep_threshold', 'linear_dep_method', 'linear_dep_always'
        ]:
            self.log.info("  > %-24s %r", key + ':', getattr(self, key))
        return self

    def build(self, j_only=None, with_j3c=True):
        j_only = j_only or self._j_only
        if j_only:
            self.log.warn('j_only=True has not effect on overhead in %s', self.__class__)
        if self.kpts_band is not None:
            raise ValueError('%s does not support kwarg kpts_band' % self.__class__)

        self.check_sanity()
        self.dump_flags()

        self.auxcell = make_auxcell(self.cell, auxbasis=self.auxbasis, drop_eta=self.exp_to_discard)
        self.chgcell = make_chgcell(self.auxcell, self.eta, rcut=self.rcut_smooth)
        self.fused_cell, self.fuse = fuse_auxcell(self.auxcell, self.chgcell)
        self.kconserv = get_kconserv(self.cell, self.kpts)

        kpts = np.asarray(self.kpts)[unique(self.kpts)[1]]
        kptij_lst = [(ki, kpts[j]) for i, ki in enumerate(kpts) for j in range(i+1)]
        kptij_lst = np.asarray(kptij_lst)

        self.kpt_hash = collections.defaultdict(list)
        for k, kpt in enumerate(self.kpts):
            val = _get_kpt_hash(kpt)
            self.kpt_hash[val].append(k)

        self.kptij_hash = collections.defaultdict(list)
        for k, kpt in enumerate(kptij_lst):
            val = _get_kpt_hash(kpt)
            self.kptij_hash[val].append(k)

        if with_j3c:
            self._cderi = self._make_j3c(kptij_lst)

        return self

    _make_j3c = _make_j3c

    def get_naoaux(self):
        ''' Get the number of auxiliaries.
        '''

        if self._cderi is None:
            self.build()
        return self._cderi.shape[2]

    def sr_loop(self, kpti_kptj=np.zeros((2, 3)), max_memory=2000, compact=True, blksize=None):
        '''
        Short-range part.
        '''

        if self._cderi is None:
            self.build()
        kpti, kptj = kpti_kptj
        ki = self.kpt_hash[_get_kpt_hash(kpti)][0]
        kj = self.kpt_hash[_get_kpt_hash(kptj)][0]
        naux = self.get_naoaux()
        Lpq = self._cderi
        if blksize is None:
            blksize = naux

        for q0, q1 in lib.prange(0, naux, blksize):
            LpqR = Lpq[ki, kj, q0:q1].real
            LpqI = Lpq[ki, kj, q0:q1].imag
            if compact:
                LpqR = lib.pack_tril(LpqR, axis=-1)
                LpqI = lib.pack_tril(LpqI, axis=-1)
            LpqR = np.asarray(LpqR.reshape(min(q1-q0, naux), -1), order='C')
            LpqI = np.asarray(LpqI.reshape(min(q1-q0, naux), -1), order='C')
            yield LpqR, LpqI, 1
            LpqR = LpqI = None

    def get_jk(self, dm, hermi=1, kpts=None, kpts_band=None,
               with_j=True, with_k=True, omega=None, exxdiv=None):
        '''
        Build the J (direct) and K (exchange) contributions to the Fock
        matrix due to a given density matrix.
        '''

        if hermi != 1 or kpts_band is not None or omega is not None:
            raise ValueError('%s.get_jk only supports the default keyword arguments:\n'
                             '\thermi=1\n\tkpts_band=None\n\tomega=None' % self.__class__)
        if not (kpts is None or kpts is self.kpts):
            raise ValueError('%s.get_jk only supports kpts=None or kpts=GDF.kpts' % self.__class__)

        nkpts = len(self.kpts)
        nao = self.cell.nao_nr()
        naux = self.get_naoaux()
        naux_slice = (
                mpi_helper.rank * naux // mpi_helper.size,
                (mpi_helper.rank+1) * naux // mpi_helper.size,
        )

        kconserv = np.asarray(self.kconserv, order='C')
        cderi = np.asarray(self._cderi, order='C')
        dm = np.asarray(dm, order='C', dtype=np.complex128)
        vj = np.zeros((nkpts, nao, nao), dtype=np.complex128)
        vk = np.zeros((nkpts, nao, nao), dtype=np.complex128)

        libcore = libs.load_library('core')
        libcore.j3c_jk(
                ctypes.c_int64(nkpts),
                ctypes.c_int64(nao),
                ctypes.c_int64(naux),
                (ctypes.c_int64*2)(*naux_slice),
                cderi.ctypes.data_as(ctypes.c_void_p),
                dm.ctypes.data_as(ctypes.c_void_p),
                ctypes.c_bool(with_j),
                ctypes.c_bool(with_k),
                vj.ctypes.data_as(ctypes.c_void_p) if vj is not None \
                        else ctypes.POINTER(ctypes.c_void_p)(),
                vk.ctypes.data_as(ctypes.c_void_p) if vk is not None \
                        else ctypes.POINTER(ctypes.c_void_p)(),
        )

        mpi_helper.barrier()
        mpi_helper.allreduce_safe_inplace(vj)
        mpi_helper.allreduce_safe_inplace(vk)

        if with_k and exxdiv == 'ewald':
            s = self.get_ovlp()
            madelung = self.madelung
            for k, kpt in enumerate(kpts):
                vk[k] += madelung * np.linalg.multi_dot((s[k], dm[k], s[k]))

        return vj, vk

    def get_eri(self, kpts=None, compact=COMPACT):
        '''
        Get the four-center AO electronic repulsion integrals at a
        given k-point.
        '''

        if self._cderi is None:
            self.build()

        nao = self.cell.nao_nr()
        naux = self.get_naoaux()
        if kpts is None:
            kpts = self.kpts
        kptijkl = _format_kpts(kpts)
        if not _iskconserv(self.cell, kptijkl):
            self.log.warning(self.cell, 'Momentum conservation not found in '
                                        'the given k-points %s', kptijkl)
            return np.zeros((nao, nao, nao, nao))
        ki, kj, kk, kl = (self.kpt_hash[_get_kpt_hash(kpt)][0] for kpt in kptijkl)

        Lpq = self._cderi[ki, kj]
        Lrs = self._cderi[kk, kl]
        if gamma_point(kptijkl):
            Lpq = Lpq.real
            Lrs = Lrs.real
            if compact:
                Lpq = lib.pack_tril(Lpq)
                Lrs = lib.pack_tril(Lrs)
        Lpq = Lpq.reshape(naux, -1)
        Lrs = Lrs.reshape(naux, -1)

        eri = np.dot(Lpq.T, Lrs)

        return eri

    get_ao_eri = get_eri

    def ao2mo(self, mo_coeffs, kpts=None, compact=COMPACT):
        '''
        Get the four-center MO electronic repulsion integrals at a
        given k-point.
        '''
=======

    log.timing("Total time for j3c construction:  %s", time_string(timer()-t0))

    return j3c


def _fao2mo(eri, cp, cq):
    ''' AO2MO for 3c integrals '''
    npq, cpq, spq = _conc_mos(cp, cq, compact=False)[1:]
    naux = eri.shape[0]
    cpq = np.asarray(cpq, dtype=np.complex128)
    out = ao2mo._ao2mo.r_e2(eri, cpq, spq, [], None)
    return out.reshape(naux, cp.shape[1], cq.shape[1])


class GDF(df.GDF):
    ''' Incore Gaussian density fitting.

    Parameters
    ----------
    cell : pyscf.pbc.gto.Cell
        Unit cell containing the system information and basis.
    kpts : numpy.ndarray (nk, 3), optional
        Array containing the sampled k-points, default value is the gamma
        point only.
    log : logger.Logger, optional
        Logger to stream output to, default value is logging.getLogger(__name__).
    '''

    def __init__(self, cell, kpts=np.zeros((1, 3)), log=None):
        if not cell.dimension == 3:
            raise ValueError('%s does not support low dimension systems' % self.__class__)

        self.log = log or logging.getLogger(__name__)
        self.log.info("Initializing %s", self.__class__.__name__)
        self.log.info("=============%s", len(str(self.__class__.__name__))*'=')

        self.cell = cell
        self.kpts = kpts
        self._auxbasis = None

        self.eta, self.mesh = self.build_mesh()
        self.exp_to_discard = cell.exp_to_discard
        self.rcut_smooth = 15.0
        self.linear_dep_threshold = 1e-9
        self.linear_dep_method = 'regularize'
        self.linear_dep_always = False

        # Cached properties:
        self._get_nuc = None
        self._get_pp = None
        self._ovlp = None
        self._madelung = None

        # The follow attributes are not input options.
        self.auxcell = None
        self.chgcell = None
        self.fused_cell = None
        self.kconserv = None
        self.kpts_band = None
        self.kpt_hash = None
        self._j_only = False
        self._cderi = None
        self._rsh_df = {}
        self._keys = set(self.__dict__.keys())

    def build_mesh(self):
        '''
        Search for optimised eta and mesh.
        '''

        cell = self.cell

        ke_cutoff = tools.mesh_to_cutoff(cell.lattice_vectors(), cell.mesh)
        ke_cutoff = ke_cutoff[:cell.dimension].min()

        eta_cell = aft.estimate_eta_for_ke_cutoff(cell, ke_cutoff, cell.precision)
        eta_guess = aft.estimate_eta(cell, cell.precision)

        self.log.debug("ke_cutoff = %.6g", ke_cutoff)
        self.log.debug("eta_cell  = %.6g", eta_cell)
        self.log.debug("eta_guess = %.6g", eta_guess)

        if eta_cell < eta_guess:
            eta, mesh = eta_cell, cell.mesh
        else:
            eta = eta_guess
            ke_cutoff = aft.estimate_ke_cutoff_for_eta(cell, eta, cell.precision)
            mesh = tools.cutoff_to_mesh(cell.lattice_vectors(), ke_cutoff)

        mesh = df._round_off_to_odd_mesh(mesh)

        self.log.info("Built mesh: shape = %s  eta = %.6g", mesh, eta)

        return eta, mesh

    def reset(self, cell=None):
        '''
        Reset the object.
        '''
        if cell is not None:
            self.cell = cell
        self.auxcell = None
        self.chgcell = None
        self.fused_cell = None
        self.kconserv = None
        self.kpt_hash = None
        self._cderi = None
        self._rsh_df = {}
        self._get_nuc = None
        self._get_pp = None
        self._ovlp = None
        self._madelung = None
        return self

    def dump_flags(self):
        '''
        Print flags.
        '''
        self.log.info("GDF parameters:")
        for key in [
                'auxbasis', 'eta', 'exp_to_discard', 'rcut_smooth',
                'linear_dep_threshold', 'linear_dep_method', 'linear_dep_always'
        ]:
            self.log.info("  > %-24s %r", key + ':', getattr(self, key))
        return self

    def build(self, j_only=None, with_j3c=True):
        '''
        Build the _cderi array and associated values.

        Parameters
        ----------
        with_j3c : bool, optional
            If False, do not build the _cderi array and only build the
            associated values, default False.
        '''

        j_only = j_only or self._j_only
        if j_only:
            self.log.warn('j_only=True has not effect on overhead in %s', self.__class__)
        if self.kpts_band is not None:
            raise ValueError('%s does not support kwarg kpts_band' % self.__class__)
>>>>>>> b12a95b3

        if self._cderi is None:
            self.build()

<<<<<<< HEAD
        nao = self.cell.nao_nr()
        naux = self.get_naoaux()
        if kpts is None:
            kpts = self.kpts
        kptijkl = _format_kpts(kpts)
        if not _iskconserv(self.cell, kptijkl):
            self.log.warning(self.cell, 'Momentum conservation not found in '
                                        'the given k-points %s', kptijkl)
            return np.zeros((nao, nao, nao, nao))
        ki, kj, kk, kl = (self.kpt_hash[_get_kpt_hash(kpt)][0] for kpt in kptijkl)

        if isinstance(mo_coeffs, np.ndarray) and mo_coeffs.ndim == 2:
            mo_coeffs = (mo_coeffs,) * 4
        all_real = not any(np.iscomplexobj(mo) for mo in mo_coeffs)

        Lij = _fao2mo(self._cderi[ki, kj], mo_coeffs[0], mo_coeffs[1])
        Lkl = _fao2mo(self._cderi[kk, kl], mo_coeffs[2], mo_coeffs[3])
        if gamma_point(kptijkl) and all_real:
            Lij = Lij.real
            Lkl = Lkl.real
            if compact and iden_coeffs(mo_coeffs[0], mo_coeffs[1]):
                Lij = lib.pack_tril(Lij)
            if compact and iden_coeffs(mo_coeffs[2], mo_coeffs[3]):
                Lkl = lib.pack_tril(Lkl)
        Lij = Lij.reshape(naux, -1)
        Lkl = Lkl.reshape(naux, -1)

        eri = np.dot(Lij.T, Lkl)

        return eri

    get_mo_eri = ao2mo

    def get_3c_eri(self, kpts=None, compact=COMPACT):
        '''
        Get the three-center AO  electronic repulsion integrals at a
        given k-point.
        '''

        if self._cderi is None:
            self.build()

        naux = self.get_naoaux()
        if kpts is None:
            kpts = self.nkpts
        kptij = _format_kpts(kpts)
        if not _iskconserv(self.cell, kptij):
            self.log.warning(self.cell, 'Momentum conservation not found in '
                                        'the given k-points %s', kptij)
            return np.zeros_like(self._cderi)
        ki, kj = (self.kpts_hash[_get_kpt_hash(kpt)][0] for kpt in kptij)

        Lpq = self._cderi[ki, kj]
        if gamma_point(kptij):
            Lpq = Lpq.real
            if compact:
                Lpq = lib.pack_tril(Lpq)
        Lpq = Lpq.reshape(naux, -1)
=======
        self.auxcell = make_auxcell(self.cell, auxbasis=self.auxbasis, drop_eta=self.exp_to_discard)
        self.chgcell = make_chgcell(self.auxcell, self.eta, rcut=self.rcut_smooth)
        self.fused_cell, self.fuse = fuse_auxcell(self.auxcell, self.chgcell)
        self.kconserv = get_kconserv(self.cell, self.kpts)

        kpts = np.asarray(self.kpts)[unique(self.kpts)[1]]
        kptij_lst = [(ki, kpts[j]) for i, ki in enumerate(kpts) for j in range(i+1)]
        kptij_lst = np.asarray(kptij_lst)

        self.kpt_hash = collections.defaultdict(list)
        for k, kpt in enumerate(self.kpts):
            val = _get_kpt_hash(kpt)
            self.kpt_hash[val].append(k)

        self.kptij_hash = collections.defaultdict(list)
        for k, kpt in enumerate(kptij_lst):
            val = _get_kpt_hash(kpt)
            self.kptij_hash[val].append(k)

        if with_j3c:
            self._cderi = self._make_j3c(kptij_lst)
>>>>>>> b12a95b3

        return Lpq

    get_ao_3c_eri = get_3c_eri

<<<<<<< HEAD
    def ao2mo_3c(self, mo_coeffs, kpts=None, compact=COMPACT):
        '''
        Get the three-center MO electronic repulsion integrals at a
        given k-point.
=======
    def get_naoaux(self):
        ''' Get the number of auxiliaries.
        '''

        if self._cderi is None:
            self.build()
        return self._cderi.shape[2]

    def sr_loop(self, kpti_kptj=np.zeros((2, 3)), max_memory=None, compact=True, blksize=None):
        '''
        Short-range part.

        Parameters
        ----------
        kpti_kptj : numpy.ndarray (2, 3), optional
            k-points to loop over integral contributions at, default is
            the Gamma point.
        compact : bool, optional
            If True, return the lower-triangular part of the symmetric
            integrals where appropriate, default value is True.
        blksize : int, optional
            Block size for looping over integrals, default is naux.

        Yields
        ------
        LpqR : numpy.ndarray (blk, nao2)
            Real part of the integrals. Shape depends on `compact`,
            `blksize` and `self.get_naoaux`.
        LpqI : numpy.ndarray (blk, nao2)
            Imaginary part of the integrals, shape is the same as LpqR.
        sign : int
            Sign of integrals, `vayesta.misc.GDF` does not support any
            instances where this is not 1, but it is included for
            compatibility.
>>>>>>> b12a95b3
        '''

        if self._cderi is None:
            self.build()
<<<<<<< HEAD

        naux = self.get_naoaux()
        if kpts is None:
            kpts = self.nkpts
        kptij = _format_kpts(kpts)
        if not _iskconserv(self.cell, kptij):
            self.log.warning(self.cell, 'Momentum conservation not found in '
                                        'the given k-points %s', kptij)
            return np.zeros_like(self._cderi)
        ki, kj = (self.kpts_hash[_get_kpt_hash(kpt)][0] for kpt in kptij)

        if isinstance(mo_coeffs, np.ndarray) and mo_coeffs.ndim == 2:
            mo_coeffs = (mo_coeffs,) * 2
        all_real = not any(np.iscomplexobj(mo) for mo in mo_coeffs)

        Lij = _fao2mo(self._cderi[ki, kj], *mo_coeffs)
        if gamma_point(kptij) and all_real:
            Lij = Lij.real
            if compact and iden_coeffs(*mo_coeffs):
                Lij = lib.pack_tril(Lij)
        Lij = Lij.reshape(naux, -1)

        return Lij

    get_mo_3c_eri = ao2mo_3c

    def save(self, file):
        ''' Dump the integrals to disk.
        '''

        if self._cderi is None:
            raise ValueError('_cderi must have been built in order to save to disk.')

        with open(file, 'wb') as f:
            np.save(f, self._cderi)

        return self

    def load(self, file):
        ''' Load the integrals from disk. Must have called self.build() first.
        '''

        if self.auxcell is None:
            raise ValueError('Must call GDF.build() before loading integrals from disk - use '
                             'keyword with_j3c=False to avoid re-building the integrals.')

        with open(file, 'rb') as f:
            _cderi = np.load(f)

        self._cderi = _cderi

        return self


    @property
    def max_memory(self):
        return self.cell.max_memory


    # Cached properties:

    def get_nuc(self, kpts=None):
        if not (kpts is None or kpts is self.kpts or np.allclose(kpts, self.kpts)):
            return super().get_nuc(kpts)
        if self._get_nuc is None:
            self._get_nuc = super().get_nuc(kpts)
        return self._get_nuc

    def get_pp(self, kpts=None):
        if not (kpts is None or kpts is self.kpts or np.allclose(kpts, self.kpts)):
            return super().get_pp(kpts)
        if self._get_pp is None:
            self._get_pp = super().get_pp(kpts)
        return self._get_pp

    def get_ovlp(self):
        if self._ovlp is None:
            self._ovlp = self.cell.pbc_intor('int1e_ovlp', hermi=1, kpts=self.kpts)
        return self._ovlp

    @property
    def madelung(self):
        if self._madelung is None:
            self._madelung = tools.pbc.madelung(self.cell, self.kpts)
        return self._madelung
=======
        kpti, kptj = kpti_kptj
        ki = self.kpt_hash[_get_kpt_hash(kpti)][0]
        kj = self.kpt_hash[_get_kpt_hash(kptj)][0]
        naux = self.get_naoaux()
        Lpq = self._cderi
        if blksize is None:
            blksize = naux

        for q0, q1 in lib.prange(0, naux, blksize):
            LpqR = Lpq[ki, kj, q0:q1].real
            LpqI = Lpq[ki, kj, q0:q1].imag
            if compact and is_zero(kpti-kptj):
                LpqR = lib.pack_tril(LpqR, axis=-1)
                LpqI = lib.pack_tril(LpqI, axis=-1)
            LpqR = np.asarray(LpqR.reshape(min(q1-q0, naux), -1), order='C')
            LpqI = np.asarray(LpqI.reshape(min(q1-q0, naux), -1), order='C')
            yield LpqR, LpqI, 1
            LpqR = LpqI = None

    def get_jk(self, dm, hermi=1, kpts=None, kpts_band=None,
               with_j=True, with_k=True, omega=None, exxdiv=None):
        '''
        Build the J (direct) and K (exchange) contributions to the Fock
        matrix due to a given density matrix.

        Parameters
        ----------
        dm : numpy.ndarray (nk, nao, nao) or (nset, nk, nao, nao)
            Density matrices at each k-point.
        with_j : bool, optional
            If True, build the J matrix, default value is True.
        with_k : bool, optional
            If True, build the K matrix, default value is True.
        exxdiv : str, optional
            Type of exchange divergence treatment to use, default value
            is None.
        '''

        if hermi != 1 or kpts_band is not None or omega is not None:
            raise ValueError('%s.get_jk only supports the default keyword arguments:\n'
                             '\thermi=1\n\tkpts_band=None\n\tomega=None' % self.__class__)
        if not (kpts is None or kpts is self.kpts):
            raise ValueError('%s.get_jk only supports kpts=None or kpts=GDF.kpts' % self.__class__)

        nkpts = len(self.kpts)
        nao = self.cell.nao_nr()
        naux = self.get_naoaux()
        naux_slice = (
                mpi_helper.rank * naux // mpi_helper.size,
                (mpi_helper.rank+1) * naux // mpi_helper.size,
        )

        dms = dm.reshape(-1, nkpts, nao, nao)
        ndm = dms.shape[0]

        cderi = np.asarray(self._cderi, order='C')
        dms = np.asarray(dms, order='C', dtype=np.complex128)
        vj = vk = None

        if with_j:
            vj = np.zeros((ndm, nkpts, nao, nao), dtype=np.complex128)
        if with_k:
            vk = np.zeros((ndm, nkpts, nao, nao), dtype=np.complex128)

        for i in range(ndm):
            libcore = libs.load_library('core')
            libcore.j3c_jk(
                    ctypes.c_int64(nkpts),
                    ctypes.c_int64(nao),
                    ctypes.c_int64(naux),
                    (ctypes.c_int64*2)(*naux_slice),
                    cderi.ctypes.data_as(ctypes.c_void_p),
                    dms[i].ctypes.data_as(ctypes.c_void_p),
                    ctypes.c_bool(with_j),
                    ctypes.c_bool(with_k),
                    vj[i].ctypes.data_as(ctypes.c_void_p) if vj is not None
                                      else ctypes.POINTER(ctypes.c_void_p)(),
                    vk[i].ctypes.data_as(ctypes.c_void_p) if vk is not None
                                      else ctypes.POINTER(ctypes.c_void_p)(),
            )

        mpi_helper.barrier()
        mpi_helper.allreduce_safe_inplace(vj)
        mpi_helper.allreduce_safe_inplace(vk)

        if with_k and exxdiv == 'ewald':
            s = self.get_ovlp()
            madelung = self.madelung
            for i in range(ndm):
                for k in range(nkpts):
                    vk[i, k] += madelung * np.linalg.multi_dot((s[k], dms[i, k], s[k]))

        vj = vj.reshape(dm.shape)
        vk = vk.reshape(dm.shape)

        return vj, vk

    def get_eri(self, kpts, compact=COMPACT):
        '''
        Get the four-center AO electronic repulsion integrals at a
        given k-point.

        Parameters
        ----------
        kpts : numpy.ndarray
            k-points to build the integrals at.
        compact : bool, optional
            If True, compress the auxiliaries according to symmetries
            where appropriate.

        Returns
        -------
        numpy.ndarray (nao2, nao2)
            Output ERIs, shape depends on `compact`.
        '''

        if self._cderi is None:
            self.build()

        nao = self.cell.nao_nr()
        naux = self.get_naoaux()
        kptijkl = _format_kpts(kpts, n=4)
        if not _iskconserv(self.cell, kptijkl):
            self.log.warning(self.cell, 'Momentum conservation not found in '
                                        'the given k-points %s', kptijkl)
            return np.zeros((nao, nao, nao, nao))
        ki, kj, kk, kl = (self.kpt_hash[_get_kpt_hash(kpt)][0] for kpt in kptijkl)

        Lpq = self._cderi[ki, kj]
        Lrs = self._cderi[kk, kl]
        if gamma_point(kptijkl):
            Lpq = Lpq.real
            Lrs = Lrs.real
            if compact:
                Lpq = lib.pack_tril(Lpq)
                Lrs = lib.pack_tril(Lrs)
        Lpq = Lpq.reshape(naux, -1)
        Lrs = Lrs.reshape(naux, -1)

        eri = np.dot(Lpq.T, Lrs)

        return eri

    get_ao_eri = get_eri

    def ao2mo(self, mo_coeffs, kpts, compact=COMPACT):
        '''
        Get the four-center MO electronic repulsion integrals at a
        given k-point.

        Parameters
        ----------
        mo_coeffs : numpy.ndarray
            MO coefficients to rotate into.
        kpts : numpy.ndarray
            k-points to build the integrals at.
        compact : bool, optional
            If True, compress the auxiliaries according to symmetries
            where appropriate.

        Returns
        -------
        numpy.ndarray (nmo2, nmo2)
            Output ERIs, shape depends on `compact`.
        '''
>>>>>>> b12a95b3

        if self._cderi is None:
            self.build()

        nao = self.cell.nao_nr()
        naux = self.get_naoaux()
        kptijkl = _format_kpts(kpts, n=4)
        if not _iskconserv(self.cell, kptijkl):
            self.log.warning(self.cell, 'Momentum conservation not found in '
                                        'the given k-points %s', kptijkl)
            return np.zeros((nao, nao, nao, nao))
        ki, kj, kk, kl = (self.kpt_hash[_get_kpt_hash(kpt)][0] for kpt in kptijkl)

        if isinstance(mo_coeffs, np.ndarray) and mo_coeffs.ndim == 2:
            mo_coeffs = (mo_coeffs,) * 4
        all_real = not any(np.iscomplexobj(mo) for mo in mo_coeffs)

        Lij = _fao2mo(self._cderi[ki, kj], mo_coeffs[0], mo_coeffs[1])
        Lkl = _fao2mo(self._cderi[kk, kl], mo_coeffs[2], mo_coeffs[3])
        if gamma_point(kptijkl) and all_real:
            Lij = Lij.real
            Lkl = Lkl.real
            if compact and iden_coeffs(mo_coeffs[0], mo_coeffs[1]):
                Lij = lib.pack_tril(Lij)
            if compact and iden_coeffs(mo_coeffs[2], mo_coeffs[3]):
                Lkl = lib.pack_tril(Lkl)
        Lij = Lij.reshape(naux, -1)
        Lkl = Lkl.reshape(naux, -1)

        eri = np.dot(Lij.T, Lkl)

        return eri

    get_mo_eri = ao2mo

    def get_3c_eri(self, kpts, compact=COMPACT):
        '''
        Get the three-center AO  electronic repulsion integrals at a
        given k-point.

        Parameters
        ----------
        kpts : numpy.ndarray
            k-points to build the integrals at.
        compact : bool, optional
            If True, compress the auxiliaries according to symmetries
            where appropriate.

        Returns
        -------
        numpy.ndarray (naux, nao2)
            Output ERIs, shape depends on `compact`.
        '''

        if self._cderi is None:
            self.build()

        naux = self.get_naoaux()
        kptij = _format_kpts(kpts, n=2)
        ki, kj = (self.kpt_hash[_get_kpt_hash(kpt)][0] for kpt in kptij)

        Lpq = self._cderi[ki, kj]
        if gamma_point(kptij):
            Lpq = Lpq.real
            if compact:
                Lpq = lib.pack_tril(Lpq)
        Lpq = Lpq.reshape(naux, -1)

        return Lpq

    get_ao_3c_eri = get_3c_eri

    def ao2mo_3c(self, mo_coeffs, kpts, compact=COMPACT):
        '''
        Get the three-center MO electronic repulsion integrals at a
        given k-point.

        Parameters
        ----------
        mo_coeffs : numpy.ndarray
            MO coefficients to rotate into.
        kpts : numpy.ndarray
            k-points to build the integrals at.
        compact : bool, optional
            If True, compress the auxiliaries according to symmetries
            where appropriate.

        Returns
        -------
        numpy.ndarray (naux, nmo2)
            Output ERIs, shape depends on `compact`.
        '''

        if self._cderi is None:
            self.build()

        naux = self.get_naoaux()
        kptij = _format_kpts(kpts, n=2)
        ki, kj = (self.kpt_hash[_get_kpt_hash(kpt)][0] for kpt in kptij)

        if isinstance(mo_coeffs, np.ndarray) and mo_coeffs.ndim == 2:
            mo_coeffs = (mo_coeffs,) * 2
        all_real = not any(np.iscomplexobj(mo) for mo in mo_coeffs)

        Lij = _fao2mo(self._cderi[ki, kj], *mo_coeffs)
        if gamma_point(kptij) and all_real:
            Lij = Lij.real
            if compact and iden_coeffs(*mo_coeffs):
                Lij = lib.pack_tril(Lij)
        Lij = Lij.reshape(naux, -1)

        return Lij

<<<<<<< HEAD
del COMPACT

=======
    get_mo_3c_eri = ao2mo_3c
>>>>>>> b12a95b3

    def save(self, file):
        '''
        Dump the integrals to disk.

        Parameters
        ----------
        file : str
            Output file to dump integrals to.
        '''

        if self._cderi is None:
            raise ValueError('_cderi must have been built in order to save to disk.')

        with open(file, 'wb') as f:
            np.save(f, self._cderi)

        return self

    def load(self, file):
        '''
        Load the integrals from disk. Must have called self.build() first.

        Parameters
        ----------
        file : str
            Output file to load integrals from.
        '''

        if self.auxcell is None:
            raise ValueError('Must call GDF.build() before loading integrals from disk - use '
                             'keyword with_j3c=False to avoid re-building the integrals.')

        with open(file, 'rb') as f:
            _cderi = np.load(f)

        self._cderi = _cderi

        return self

<<<<<<< HEAD
    from pyscf.pbc import gto

    cell = gto.Cell()
    cell.atom = 'He 0 0 0; He 1 0 1'
    cell.a = np.eye(3) * 2
    cell.basis = '6-31g'
    cell.verbose = 0
    cell.build()

    kpts = cell.make_kpts([3, 2, 1])
=======

    @property
    def max_memory(self):
        return self.cell.max_memory

    @property
    def blockdim(self):
        return self.get_naoaux()
>>>>>>> b12a95b3

    @property
    def exxdiv(self):
        # To mimic KSCF in get_coulG
        return None

<<<<<<< HEAD
    df1 = df.GDF(cell, kpts)
    df1.build()
    eri1 = df1.ao2mo_7d([np.array([np.eye(cell.nao)]*len(kpts))]*4)
=======
>>>>>>> b12a95b3

    # Cached properties:

<<<<<<< HEAD
    df2 = GDF(cell, kpts)
    df2.build()
    eri2 = df2.ao2mo_7d([np.array([np.eye(cell.nao)]*len(kpts))]*4)
=======
    def get_nuc(self, kpts=None):
        if not (kpts is None or kpts is self.kpts or np.allclose(kpts, self.kpts)):
            return super().get_nuc(kpts)
        if self._get_nuc is None:
            self._get_nuc = super().get_nuc(kpts)
        return self._get_nuc
>>>>>>> b12a95b3

    def get_pp(self, kpts=None):
        if not (kpts is None or kpts is self.kpts or np.allclose(kpts, self.kpts)):
            return super().get_pp(kpts)
        if self._get_pp is None:
            self._get_pp = super().get_pp(kpts)
        return self._get_pp

    def get_ovlp(self):
        if self._ovlp is None:
            self._ovlp = self.cell.pbc_intor('int1e_ovlp', hermi=1, kpts=self.kpts)
        return self._ovlp

    @property
    def madelung(self):
        if self._madelung is None:
            self._madelung = tools.pbc.madelung(self.cell, self.kpts)
        return self._madelung


DF = GDF

<<<<<<< HEAD
    print(lib.finger(eri1), lib.finger(eri2))
    print(t1-t0, t2-t1)
    assert np.allclose(eri1, eri2)
=======
del COMPACT
>>>>>>> b12a95b3
<|MERGE_RESOLUTION|>--- conflicted
+++ resolved
@@ -8,10 +8,6 @@
 J. Chem. Phys. 147, 164119 (2017)
 '''
 
-<<<<<<< HEAD
-import time
-=======
->>>>>>> b12a95b3
 import copy
 import ctypes
 import logging
@@ -27,12 +23,7 @@
 from pyscf.ao2mo.incore import iden_coeffs, _conc_mos
 from pyscf.pbc.gto.cell import _estimate_rcut
 from pyscf.pbc.df import df, incore, ft_ao, aft
-<<<<<<< HEAD
-from pyscf.pbc.df.df_jk import _ewald_exxdiv_for_G0, _format_dms
-from pyscf.pbc.df.fft_ao2mo import _iskconserv, _format_kpts
-=======
 from pyscf.pbc.df.fft_ao2mo import _iskconserv
->>>>>>> b12a95b3
 from pyscf.pbc.lib.kpts_helper import is_zero, gamma_point, unique, KPT_DIFF_TOL, get_kconserv
 
 from vayesta import libs
@@ -48,8 +39,6 @@
 COMPACT = getattr(__config__, 'pbc_df_ao2mo_get_eri_compact', True)
 
 
-<<<<<<< HEAD
-=======
 def _format_kpts(kpts, n=4):
     if kpts is None:
         return np.zeros((n, 3))
@@ -61,14 +50,11 @@
             return kpts.reshape(n, 3)
 
 
->>>>>>> b12a95b3
 def make_auxcell(cell, auxbasis=None, drop_eta=None, log=None):
     '''
     Build the cell corresponding to the auxiliary functions.
 
     Note: almost identical to pyscf.pyscf.pbc.df.df.make_modrho_basis
-<<<<<<< HEAD
-=======
 
     Parameters
     ----------
@@ -85,7 +71,6 @@
     -------
     auxcell : pyscf.pbc.gto.Cell
         Unit cell containg the auxiliary basis.
->>>>>>> b12a95b3
     '''
 
     log = log or logging.getLogger(__name__)
@@ -154,8 +139,6 @@
     Build the cell corresponding to the smooth Gaussian functions.
 
     Note: almost identical to pyscf.pyscf.pbc.df.df.make_modchg_basis
-<<<<<<< HEAD
-=======
 
     Parameters
     ----------
@@ -172,7 +155,6 @@
     -------
     chgcell : pyscf.pbc.gto.Cell
         Unit cell containing the smooth charge carrying functions.
->>>>>>> b12a95b3
     '''
 
     log = log or logging.getLogger(__name__)
@@ -216,8 +198,6 @@
     their angular momenta and spherical harmonics.
 
     Note: almost identical to pyscf.pyscf.pbc.df.df.fuse_auxcell
-<<<<<<< HEAD
-=======
 
     Parameters
     ----------
@@ -234,7 +214,6 @@
         Fused cell consisting of auxcell and chgcell.
     fuse : callable
         Function which incorporates contributions from chgcell into auxcell.
->>>>>>> b12a95b3
     '''
 
     log = log or logging.getLogger(__name__)
@@ -304,11 +283,7 @@
                                 Lpq_sph[s0:s1].ctypes.data_as(ctypes.c_void_p),
                                 ctypes.c_int(npq * auxcell.bas_nctr(i)),
                                 Lpq_cart.ctypes.data_as(ctypes.c_void_p),
-<<<<<<< HEAD
-                                ctpyes.c_int(l),
-=======
                                 ctypes.c_int(l),
->>>>>>> b12a95b3
                             )
 
                 return Lpq_sph
@@ -443,7 +418,6 @@
 
         G_chg = ft_ao.ft_ao(with_df.fused_cell, Gv, b=b, gxyz=gxyz, Gvbase=Gvbase, kpt=kpt).T
         G_aux = G_chg[naux:] * with_df.weighted_coulG(kpt)
-<<<<<<< HEAD
 
         # Eq. 32 final three terms:
         j2c_comp = np.dot(G_aux.conj(), G_chg.T)
@@ -458,22 +432,6 @@
 
         log.timingv("Time for j2c [kpt %d] part:  %s", k, time_string(timer()-t1))
 
-=======
-
-        # Eq. 32 final three terms:
-        j2c_comp = np.dot(G_aux.conj(), G_chg.T)
-        if is_zero(kpt):
-            j2c_comp = j2c_comp.real
-        j2c[k][naux:] -= j2c_comp
-        j2c[k][:naux, naux:] = j2c[k][naux:, :naux].T.conj()
-
-        j2c[k] = with_df.fuse(with_df.fuse(j2c[k]).T).T
-
-        del G_chg, G_aux
-
-        log.timingv("Time for j2c [kpt %d] part:  %s", k, time_string(timer()-t1))
-
->>>>>>> b12a95b3
     log.timing("Time for j2c:  %s", time_string(timer()-t0))
 
     return j2c
@@ -489,7 +447,6 @@
     log = log or logging.getLogger(__name__)
 
     j2c_chol = None
-<<<<<<< HEAD
 
     if not with_df.linear_dep_always:
         try:
@@ -526,44 +483,6 @@
 
     return j2c_chol
 
-=======
-
-    if not with_df.linear_dep_always:
-        try:
-            j2c_kpt = scipy.linalg.cholesky(j2c[uniq_kptji_id], lower=True)
-            def j2c_chol(x):
-                return scipy.linalg.solve_triangular(j2c_kpt, x, lower=True, overwrite_b=True)
-        except scipy.linalg.LinAlgError:
-            log.warning("Cholesky decomposition failed for j2c [kpt %d]", uniq_kptji_id)
-            pass
-
-    if j2c_chol is None and with_df.linear_dep_method == 'regularize':
-        try:
-            eps = 1e-14 * np.eye(j2c[uniq_kptji_id].shape[-1])
-            j2c_kpt = scipy.linalg.cholesky(j2c[uniq_kptji_id] + eps, lower=True)
-            def j2c_chol(x):
-                return scipy.linalg.solve_triangular(j2c_kpt, x, lower=True, overwrite_b=True)
-        except scipy.linalg.LinAlgError:
-            log.warning("Regularised Cholesky decomposition failed for j2c [kpt %d]", uniq_kptji_id)
-            pass
-
-    if j2c_chol is None:
-        w, v = scipy.linalg.eigh(j2c[uniq_kptji_id])
-        cond = w.max() / w.min()
-        mask = w > with_df.linear_dep_threshold
-
-        log.info("DF metric linear dependency detected [kpt %d]", uniq_kptji_id)
-        log.info("Condition number = %.4g", cond)
-        log.info("Dropped %d auxiliary functions.", np.sum(mask))
-
-        j2c_kpt = v[:, mask].conj().T
-        j2c_kpt /= np.sqrt(w[mask])[:, None]
-        def j2c_chol(x):
-            return np.dot(j2c_kpt, x)
-
-    return j2c_chol
-
->>>>>>> b12a95b3
 
 def _get_j3c(with_df, j2c, int3c2e, uniq_kpts, uniq_inverse_dict, kptij_lst, log=None, out=None):
     '''
@@ -703,7 +622,6 @@
 
     # Get j3c:
     j3c = _get_j3c(with_df, j2c, int3c2e, uniq_kpts, uniq_inverse_dict, kptij_lst, log=with_df.log)
-<<<<<<< HEAD
 
     log.timing("Total time for j3c construction:  %s", time_string(timer()-t0))
 
@@ -721,6 +639,16 @@
 
 class GDF(df.GDF):
     ''' Incore Gaussian density fitting.
+
+    Parameters
+    ----------
+    cell : pyscf.pbc.gto.Cell
+        Unit cell containing the system information and basis.
+    kpts : numpy.ndarray (nk, 3), optional
+        Array containing the sampled k-points, default value is the gamma
+        point only.
+    log : logger.Logger, optional
+        Logger to stream output to, default value is logging.getLogger(__name__).
     '''
 
     def __init__(self, cell, kpts=np.zeros((1, 3)), log=None):
@@ -749,12 +677,10 @@
         self._madelung = None
 
         # The follow attributes are not input options.
-        self.exxdiv = None
         self.auxcell = None
         self.chgcell = None
         self.fused_cell = None
         self.kconserv = None
-        self.blockdim = None
         self.kpts_band = None
         self.kpt_hash = None
         self._j_only = False
@@ -793,6 +719,9 @@
         return eta, mesh
 
     def reset(self, cell=None):
+        '''
+        Reset the object.
+        '''
         if cell is not None:
             self.cell = cell
         self.auxcell = None
@@ -809,6 +738,9 @@
         return self
 
     def dump_flags(self):
+        '''
+        Print flags.
+        '''
         self.log.info("GDF parameters:")
         for key in [
                 'auxbasis', 'eta', 'exp_to_discard', 'rcut_smooth',
@@ -818,6 +750,16 @@
         return self
 
     def build(self, j_only=None, with_j3c=True):
+        '''
+        Build the _cderi array and associated values.
+
+        Parameters
+        ----------
+        with_j3c : bool, optional
+            If False, do not build the _cderi array and only build the
+            associated values, default False.
+        '''
+
         j_only = j_only or self._j_only
         if j_only:
             self.log.warn('j_only=True has not effect on overhead in %s', self.__class__)
@@ -861,9 +803,32 @@
             self.build()
         return self._cderi.shape[2]
 
-    def sr_loop(self, kpti_kptj=np.zeros((2, 3)), max_memory=2000, compact=True, blksize=None):
+    def sr_loop(self, kpti_kptj=np.zeros((2, 3)), max_memory=None, compact=True, blksize=None):
         '''
         Short-range part.
+
+        Parameters
+        ----------
+        kpti_kptj : numpy.ndarray (2, 3), optional
+            k-points to loop over integral contributions at, default is
+            the Gamma point.
+        compact : bool, optional
+            If True, return the lower-triangular part of the symmetric
+            integrals where appropriate, default value is True.
+        blksize : int, optional
+            Block size for looping over integrals, default is naux.
+
+        Yields
+        ------
+        LpqR : numpy.ndarray (blk, nao2)
+            Real part of the integrals. Shape depends on `compact`,
+            `blksize` and `self.get_naoaux`.
+        LpqI : numpy.ndarray (blk, nao2)
+            Imaginary part of the integrals, shape is the same as LpqR.
+        sign : int
+            Sign of integrals, `vayesta.misc.GDF` does not support any
+            instances where this is not 1, but it is included for
+            compatibility.
         '''
 
         if self._cderi is None:
@@ -879,7 +844,7 @@
         for q0, q1 in lib.prange(0, naux, blksize):
             LpqR = Lpq[ki, kj, q0:q1].real
             LpqI = Lpq[ki, kj, q0:q1].imag
-            if compact:
+            if compact and is_zero(kpti-kptj):
                 LpqR = lib.pack_tril(LpqR, axis=-1)
                 LpqI = lib.pack_tril(LpqI, axis=-1)
             LpqR = np.asarray(LpqR.reshape(min(q1-q0, naux), -1), order='C')
@@ -892,6 +857,18 @@
         '''
         Build the J (direct) and K (exchange) contributions to the Fock
         matrix due to a given density matrix.
+
+        Parameters
+        ----------
+        dm : numpy.ndarray (nk, nao, nao) or (nset, nk, nao, nao)
+            Density matrices at each k-point.
+        with_j : bool, optional
+            If True, build the J matrix, default value is True.
+        with_k : bool, optional
+            If True, build the K matrix, default value is True.
+        exxdiv : str, optional
+            Type of exchange divergence treatment to use, default value
+            is None.
         '''
 
         if hermi != 1 or kpts_band is not None or omega is not None:
@@ -908,7 +885,9 @@
                 (mpi_helper.rank+1) * naux // mpi_helper.size,
         )
 
-        kconserv = np.asarray(self.kconserv, order='C')
+        dms = dm.reshape(-1, nkpts, nao, nao)
+        ndm = dms.shape[0]
+
         cderi = np.asarray(self._cderi, order='C')
         dm = np.asarray(dm, order='C', dtype=np.complex128)
         vj = np.zeros((nkpts, nao, nao), dtype=np.complex128)
@@ -937,15 +916,32 @@
         if with_k and exxdiv == 'ewald':
             s = self.get_ovlp()
             madelung = self.madelung
-            for k, kpt in enumerate(kpts):
-                vk[k] += madelung * np.linalg.multi_dot((s[k], dm[k], s[k]))
+            for i in range(ndm):
+                for k in range(nkpts):
+                    vk[i, k] += madelung * np.linalg.multi_dot((s[k], dms[i, k], s[k]))
+
+        vj = vj.reshape(dm.shape)
+        vk = vk.reshape(dm.shape)
 
         return vj, vk
 
-    def get_eri(self, kpts=None, compact=COMPACT):
+    def get_eri(self, kpts, compact=COMPACT):
         '''
         Get the four-center AO electronic repulsion integrals at a
         given k-point.
+
+        Parameters
+        ----------
+        kpts : numpy.ndarray
+            k-points to build the integrals at.
+        compact : bool, optional
+            If True, compress the auxiliaries according to symmetries
+            where appropriate.
+
+        Returns
+        -------
+        numpy.ndarray (nao2, nao2)
+            Output ERIs, shape depends on `compact`.
         '''
 
         if self._cderi is None:
@@ -953,9 +949,7 @@
 
         nao = self.cell.nao_nr()
         naux = self.get_naoaux()
-        if kpts is None:
-            kpts = self.kpts
-        kptijkl = _format_kpts(kpts)
+        kptijkl = _format_kpts(kpts, n=4)
         if not _iskconserv(self.cell, kptijkl):
             self.log.warning(self.cell, 'Momentum conservation not found in '
                                         'the given k-points %s', kptijkl)
@@ -979,166 +973,33 @@
 
     get_ao_eri = get_eri
 
-    def ao2mo(self, mo_coeffs, kpts=None, compact=COMPACT):
+    def ao2mo(self, mo_coeffs, kpts, compact=COMPACT):
         '''
         Get the four-center MO electronic repulsion integrals at a
         given k-point.
-        '''
-=======
-
-    log.timing("Total time for j3c construction:  %s", time_string(timer()-t0))
-
-    return j3c
-
-
-def _fao2mo(eri, cp, cq):
-    ''' AO2MO for 3c integrals '''
-    npq, cpq, spq = _conc_mos(cp, cq, compact=False)[1:]
-    naux = eri.shape[0]
-    cpq = np.asarray(cpq, dtype=np.complex128)
-    out = ao2mo._ao2mo.r_e2(eri, cpq, spq, [], None)
-    return out.reshape(naux, cp.shape[1], cq.shape[1])
-
-
-class GDF(df.GDF):
-    ''' Incore Gaussian density fitting.
-
-    Parameters
-    ----------
-    cell : pyscf.pbc.gto.Cell
-        Unit cell containing the system information and basis.
-    kpts : numpy.ndarray (nk, 3), optional
-        Array containing the sampled k-points, default value is the gamma
-        point only.
-    log : logger.Logger, optional
-        Logger to stream output to, default value is logging.getLogger(__name__).
-    '''
-
-    def __init__(self, cell, kpts=np.zeros((1, 3)), log=None):
-        if not cell.dimension == 3:
-            raise ValueError('%s does not support low dimension systems' % self.__class__)
-
-        self.log = log or logging.getLogger(__name__)
-        self.log.info("Initializing %s", self.__class__.__name__)
-        self.log.info("=============%s", len(str(self.__class__.__name__))*'=')
-
-        self.cell = cell
-        self.kpts = kpts
-        self._auxbasis = None
-
-        self.eta, self.mesh = self.build_mesh()
-        self.exp_to_discard = cell.exp_to_discard
-        self.rcut_smooth = 15.0
-        self.linear_dep_threshold = 1e-9
-        self.linear_dep_method = 'regularize'
-        self.linear_dep_always = False
-
-        # Cached properties:
-        self._get_nuc = None
-        self._get_pp = None
-        self._ovlp = None
-        self._madelung = None
-
-        # The follow attributes are not input options.
-        self.auxcell = None
-        self.chgcell = None
-        self.fused_cell = None
-        self.kconserv = None
-        self.kpts_band = None
-        self.kpt_hash = None
-        self._j_only = False
-        self._cderi = None
-        self._rsh_df = {}
-        self._keys = set(self.__dict__.keys())
-
-    def build_mesh(self):
-        '''
-        Search for optimised eta and mesh.
-        '''
-
-        cell = self.cell
-
-        ke_cutoff = tools.mesh_to_cutoff(cell.lattice_vectors(), cell.mesh)
-        ke_cutoff = ke_cutoff[:cell.dimension].min()
-
-        eta_cell = aft.estimate_eta_for_ke_cutoff(cell, ke_cutoff, cell.precision)
-        eta_guess = aft.estimate_eta(cell, cell.precision)
-
-        self.log.debug("ke_cutoff = %.6g", ke_cutoff)
-        self.log.debug("eta_cell  = %.6g", eta_cell)
-        self.log.debug("eta_guess = %.6g", eta_guess)
-
-        if eta_cell < eta_guess:
-            eta, mesh = eta_cell, cell.mesh
-        else:
-            eta = eta_guess
-            ke_cutoff = aft.estimate_ke_cutoff_for_eta(cell, eta, cell.precision)
-            mesh = tools.cutoff_to_mesh(cell.lattice_vectors(), ke_cutoff)
-
-        mesh = df._round_off_to_odd_mesh(mesh)
-
-        self.log.info("Built mesh: shape = %s  eta = %.6g", mesh, eta)
-
-        return eta, mesh
-
-    def reset(self, cell=None):
-        '''
-        Reset the object.
-        '''
-        if cell is not None:
-            self.cell = cell
-        self.auxcell = None
-        self.chgcell = None
-        self.fused_cell = None
-        self.kconserv = None
-        self.kpt_hash = None
-        self._cderi = None
-        self._rsh_df = {}
-        self._get_nuc = None
-        self._get_pp = None
-        self._ovlp = None
-        self._madelung = None
-        return self
-
-    def dump_flags(self):
-        '''
-        Print flags.
-        '''
-        self.log.info("GDF parameters:")
-        for key in [
-                'auxbasis', 'eta', 'exp_to_discard', 'rcut_smooth',
-                'linear_dep_threshold', 'linear_dep_method', 'linear_dep_always'
-        ]:
-            self.log.info("  > %-24s %r", key + ':', getattr(self, key))
-        return self
-
-    def build(self, j_only=None, with_j3c=True):
-        '''
-        Build the _cderi array and associated values.
 
         Parameters
         ----------
-        with_j3c : bool, optional
-            If False, do not build the _cderi array and only build the
-            associated values, default False.
-        '''
-
-        j_only = j_only or self._j_only
-        if j_only:
-            self.log.warn('j_only=True has not effect on overhead in %s', self.__class__)
-        if self.kpts_band is not None:
-            raise ValueError('%s does not support kwarg kpts_band' % self.__class__)
->>>>>>> b12a95b3
+        mo_coeffs : numpy.ndarray
+            MO coefficients to rotate into.
+        kpts : numpy.ndarray
+            k-points to build the integrals at.
+        compact : bool, optional
+            If True, compress the auxiliaries according to symmetries
+            where appropriate.
+
+        Returns
+        -------
+        numpy.ndarray (nmo2, nmo2)
+            Output ERIs, shape depends on `compact`.
+        '''
 
         if self._cderi is None:
             self.build()
 
-<<<<<<< HEAD
         nao = self.cell.nao_nr()
         naux = self.get_naoaux()
-        if kpts is None:
-            kpts = self.kpts
-        kptijkl = _format_kpts(kpts)
+        kptijkl = _format_kpts(kpts, n=4)
         if not _iskconserv(self.cell, kptijkl):
             self.log.warning(self.cell, 'Momentum conservation not found in '
                                         'the given k-points %s', kptijkl)
@@ -1167,291 +1028,9 @@
 
     get_mo_eri = ao2mo
 
-    def get_3c_eri(self, kpts=None, compact=COMPACT):
+    def get_3c_eri(self, kpts, compact=COMPACT):
         '''
         Get the three-center AO  electronic repulsion integrals at a
-        given k-point.
-        '''
-
-        if self._cderi is None:
-            self.build()
-
-        naux = self.get_naoaux()
-        if kpts is None:
-            kpts = self.nkpts
-        kptij = _format_kpts(kpts)
-        if not _iskconserv(self.cell, kptij):
-            self.log.warning(self.cell, 'Momentum conservation not found in '
-                                        'the given k-points %s', kptij)
-            return np.zeros_like(self._cderi)
-        ki, kj = (self.kpts_hash[_get_kpt_hash(kpt)][0] for kpt in kptij)
-
-        Lpq = self._cderi[ki, kj]
-        if gamma_point(kptij):
-            Lpq = Lpq.real
-            if compact:
-                Lpq = lib.pack_tril(Lpq)
-        Lpq = Lpq.reshape(naux, -1)
-=======
-        self.auxcell = make_auxcell(self.cell, auxbasis=self.auxbasis, drop_eta=self.exp_to_discard)
-        self.chgcell = make_chgcell(self.auxcell, self.eta, rcut=self.rcut_smooth)
-        self.fused_cell, self.fuse = fuse_auxcell(self.auxcell, self.chgcell)
-        self.kconserv = get_kconserv(self.cell, self.kpts)
-
-        kpts = np.asarray(self.kpts)[unique(self.kpts)[1]]
-        kptij_lst = [(ki, kpts[j]) for i, ki in enumerate(kpts) for j in range(i+1)]
-        kptij_lst = np.asarray(kptij_lst)
-
-        self.kpt_hash = collections.defaultdict(list)
-        for k, kpt in enumerate(self.kpts):
-            val = _get_kpt_hash(kpt)
-            self.kpt_hash[val].append(k)
-
-        self.kptij_hash = collections.defaultdict(list)
-        for k, kpt in enumerate(kptij_lst):
-            val = _get_kpt_hash(kpt)
-            self.kptij_hash[val].append(k)
-
-        if with_j3c:
-            self._cderi = self._make_j3c(kptij_lst)
->>>>>>> b12a95b3
-
-        return Lpq
-
-    get_ao_3c_eri = get_3c_eri
-
-<<<<<<< HEAD
-    def ao2mo_3c(self, mo_coeffs, kpts=None, compact=COMPACT):
-        '''
-        Get the three-center MO electronic repulsion integrals at a
-        given k-point.
-=======
-    def get_naoaux(self):
-        ''' Get the number of auxiliaries.
-        '''
-
-        if self._cderi is None:
-            self.build()
-        return self._cderi.shape[2]
-
-    def sr_loop(self, kpti_kptj=np.zeros((2, 3)), max_memory=None, compact=True, blksize=None):
-        '''
-        Short-range part.
-
-        Parameters
-        ----------
-        kpti_kptj : numpy.ndarray (2, 3), optional
-            k-points to loop over integral contributions at, default is
-            the Gamma point.
-        compact : bool, optional
-            If True, return the lower-triangular part of the symmetric
-            integrals where appropriate, default value is True.
-        blksize : int, optional
-            Block size for looping over integrals, default is naux.
-
-        Yields
-        ------
-        LpqR : numpy.ndarray (blk, nao2)
-            Real part of the integrals. Shape depends on `compact`,
-            `blksize` and `self.get_naoaux`.
-        LpqI : numpy.ndarray (blk, nao2)
-            Imaginary part of the integrals, shape is the same as LpqR.
-        sign : int
-            Sign of integrals, `vayesta.misc.GDF` does not support any
-            instances where this is not 1, but it is included for
-            compatibility.
->>>>>>> b12a95b3
-        '''
-
-        if self._cderi is None:
-            self.build()
-<<<<<<< HEAD
-
-        naux = self.get_naoaux()
-        if kpts is None:
-            kpts = self.nkpts
-        kptij = _format_kpts(kpts)
-        if not _iskconserv(self.cell, kptij):
-            self.log.warning(self.cell, 'Momentum conservation not found in '
-                                        'the given k-points %s', kptij)
-            return np.zeros_like(self._cderi)
-        ki, kj = (self.kpts_hash[_get_kpt_hash(kpt)][0] for kpt in kptij)
-
-        if isinstance(mo_coeffs, np.ndarray) and mo_coeffs.ndim == 2:
-            mo_coeffs = (mo_coeffs,) * 2
-        all_real = not any(np.iscomplexobj(mo) for mo in mo_coeffs)
-
-        Lij = _fao2mo(self._cderi[ki, kj], *mo_coeffs)
-        if gamma_point(kptij) and all_real:
-            Lij = Lij.real
-            if compact and iden_coeffs(*mo_coeffs):
-                Lij = lib.pack_tril(Lij)
-        Lij = Lij.reshape(naux, -1)
-
-        return Lij
-
-    get_mo_3c_eri = ao2mo_3c
-
-    def save(self, file):
-        ''' Dump the integrals to disk.
-        '''
-
-        if self._cderi is None:
-            raise ValueError('_cderi must have been built in order to save to disk.')
-
-        with open(file, 'wb') as f:
-            np.save(f, self._cderi)
-
-        return self
-
-    def load(self, file):
-        ''' Load the integrals from disk. Must have called self.build() first.
-        '''
-
-        if self.auxcell is None:
-            raise ValueError('Must call GDF.build() before loading integrals from disk - use '
-                             'keyword with_j3c=False to avoid re-building the integrals.')
-
-        with open(file, 'rb') as f:
-            _cderi = np.load(f)
-
-        self._cderi = _cderi
-
-        return self
-
-
-    @property
-    def max_memory(self):
-        return self.cell.max_memory
-
-
-    # Cached properties:
-
-    def get_nuc(self, kpts=None):
-        if not (kpts is None or kpts is self.kpts or np.allclose(kpts, self.kpts)):
-            return super().get_nuc(kpts)
-        if self._get_nuc is None:
-            self._get_nuc = super().get_nuc(kpts)
-        return self._get_nuc
-
-    def get_pp(self, kpts=None):
-        if not (kpts is None or kpts is self.kpts or np.allclose(kpts, self.kpts)):
-            return super().get_pp(kpts)
-        if self._get_pp is None:
-            self._get_pp = super().get_pp(kpts)
-        return self._get_pp
-
-    def get_ovlp(self):
-        if self._ovlp is None:
-            self._ovlp = self.cell.pbc_intor('int1e_ovlp', hermi=1, kpts=self.kpts)
-        return self._ovlp
-
-    @property
-    def madelung(self):
-        if self._madelung is None:
-            self._madelung = tools.pbc.madelung(self.cell, self.kpts)
-        return self._madelung
-=======
-        kpti, kptj = kpti_kptj
-        ki = self.kpt_hash[_get_kpt_hash(kpti)][0]
-        kj = self.kpt_hash[_get_kpt_hash(kptj)][0]
-        naux = self.get_naoaux()
-        Lpq = self._cderi
-        if blksize is None:
-            blksize = naux
-
-        for q0, q1 in lib.prange(0, naux, blksize):
-            LpqR = Lpq[ki, kj, q0:q1].real
-            LpqI = Lpq[ki, kj, q0:q1].imag
-            if compact and is_zero(kpti-kptj):
-                LpqR = lib.pack_tril(LpqR, axis=-1)
-                LpqI = lib.pack_tril(LpqI, axis=-1)
-            LpqR = np.asarray(LpqR.reshape(min(q1-q0, naux), -1), order='C')
-            LpqI = np.asarray(LpqI.reshape(min(q1-q0, naux), -1), order='C')
-            yield LpqR, LpqI, 1
-            LpqR = LpqI = None
-
-    def get_jk(self, dm, hermi=1, kpts=None, kpts_band=None,
-               with_j=True, with_k=True, omega=None, exxdiv=None):
-        '''
-        Build the J (direct) and K (exchange) contributions to the Fock
-        matrix due to a given density matrix.
-
-        Parameters
-        ----------
-        dm : numpy.ndarray (nk, nao, nao) or (nset, nk, nao, nao)
-            Density matrices at each k-point.
-        with_j : bool, optional
-            If True, build the J matrix, default value is True.
-        with_k : bool, optional
-            If True, build the K matrix, default value is True.
-        exxdiv : str, optional
-            Type of exchange divergence treatment to use, default value
-            is None.
-        '''
-
-        if hermi != 1 or kpts_band is not None or omega is not None:
-            raise ValueError('%s.get_jk only supports the default keyword arguments:\n'
-                             '\thermi=1\n\tkpts_band=None\n\tomega=None' % self.__class__)
-        if not (kpts is None or kpts is self.kpts):
-            raise ValueError('%s.get_jk only supports kpts=None or kpts=GDF.kpts' % self.__class__)
-
-        nkpts = len(self.kpts)
-        nao = self.cell.nao_nr()
-        naux = self.get_naoaux()
-        naux_slice = (
-                mpi_helper.rank * naux // mpi_helper.size,
-                (mpi_helper.rank+1) * naux // mpi_helper.size,
-        )
-
-        dms = dm.reshape(-1, nkpts, nao, nao)
-        ndm = dms.shape[0]
-
-        cderi = np.asarray(self._cderi, order='C')
-        dms = np.asarray(dms, order='C', dtype=np.complex128)
-        vj = vk = None
-
-        if with_j:
-            vj = np.zeros((ndm, nkpts, nao, nao), dtype=np.complex128)
-        if with_k:
-            vk = np.zeros((ndm, nkpts, nao, nao), dtype=np.complex128)
-
-        for i in range(ndm):
-            libcore = libs.load_library('core')
-            libcore.j3c_jk(
-                    ctypes.c_int64(nkpts),
-                    ctypes.c_int64(nao),
-                    ctypes.c_int64(naux),
-                    (ctypes.c_int64*2)(*naux_slice),
-                    cderi.ctypes.data_as(ctypes.c_void_p),
-                    dms[i].ctypes.data_as(ctypes.c_void_p),
-                    ctypes.c_bool(with_j),
-                    ctypes.c_bool(with_k),
-                    vj[i].ctypes.data_as(ctypes.c_void_p) if vj is not None
-                                      else ctypes.POINTER(ctypes.c_void_p)(),
-                    vk[i].ctypes.data_as(ctypes.c_void_p) if vk is not None
-                                      else ctypes.POINTER(ctypes.c_void_p)(),
-            )
-
-        mpi_helper.barrier()
-        mpi_helper.allreduce_safe_inplace(vj)
-        mpi_helper.allreduce_safe_inplace(vk)
-
-        if with_k and exxdiv == 'ewald':
-            s = self.get_ovlp()
-            madelung = self.madelung
-            for i in range(ndm):
-                for k in range(nkpts):
-                    vk[i, k] += madelung * np.linalg.multi_dot((s[k], dms[i, k], s[k]))
-
-        vj = vj.reshape(dm.shape)
-        vk = vk.reshape(dm.shape)
-
-        return vj, vk
-
-    def get_eri(self, kpts, compact=COMPACT):
-        '''
-        Get the four-center AO electronic repulsion integrals at a
         given k-point.
 
         Parameters
@@ -1464,42 +1043,31 @@
 
         Returns
         -------
-        numpy.ndarray (nao2, nao2)
+        numpy.ndarray (naux, nao2)
             Output ERIs, shape depends on `compact`.
         '''
 
         if self._cderi is None:
             self.build()
 
-        nao = self.cell.nao_nr()
         naux = self.get_naoaux()
-        kptijkl = _format_kpts(kpts, n=4)
-        if not _iskconserv(self.cell, kptijkl):
-            self.log.warning(self.cell, 'Momentum conservation not found in '
-                                        'the given k-points %s', kptijkl)
-            return np.zeros((nao, nao, nao, nao))
-        ki, kj, kk, kl = (self.kpt_hash[_get_kpt_hash(kpt)][0] for kpt in kptijkl)
+        kptij = _format_kpts(kpts, n=2)
+        ki, kj = (self.kpt_hash[_get_kpt_hash(kpt)][0] for kpt in kptij)
 
         Lpq = self._cderi[ki, kj]
-        Lrs = self._cderi[kk, kl]
-        if gamma_point(kptijkl):
+        if gamma_point(kptij):
             Lpq = Lpq.real
-            Lrs = Lrs.real
             if compact:
                 Lpq = lib.pack_tril(Lpq)
-                Lrs = lib.pack_tril(Lrs)
         Lpq = Lpq.reshape(naux, -1)
-        Lrs = Lrs.reshape(naux, -1)
-
-        eri = np.dot(Lpq.T, Lrs)
-
-        return eri
-
-    get_ao_eri = get_eri
-
-    def ao2mo(self, mo_coeffs, kpts, compact=COMPACT):
-        '''
-        Get the four-center MO electronic repulsion integrals at a
+
+        return Lpq
+
+    get_ao_3c_eri = get_3c_eri
+
+    def ao2mo_3c(self, mo_coeffs, kpts, compact=COMPACT):
+        '''
+        Get the three-center MO electronic repulsion integrals at a
         given k-point.
 
         Parameters
@@ -1514,99 +1082,6 @@
 
         Returns
         -------
-        numpy.ndarray (nmo2, nmo2)
-            Output ERIs, shape depends on `compact`.
-        '''
->>>>>>> b12a95b3
-
-        if self._cderi is None:
-            self.build()
-
-        nao = self.cell.nao_nr()
-        naux = self.get_naoaux()
-        kptijkl = _format_kpts(kpts, n=4)
-        if not _iskconserv(self.cell, kptijkl):
-            self.log.warning(self.cell, 'Momentum conservation not found in '
-                                        'the given k-points %s', kptijkl)
-            return np.zeros((nao, nao, nao, nao))
-        ki, kj, kk, kl = (self.kpt_hash[_get_kpt_hash(kpt)][0] for kpt in kptijkl)
-
-        if isinstance(mo_coeffs, np.ndarray) and mo_coeffs.ndim == 2:
-            mo_coeffs = (mo_coeffs,) * 4
-        all_real = not any(np.iscomplexobj(mo) for mo in mo_coeffs)
-
-        Lij = _fao2mo(self._cderi[ki, kj], mo_coeffs[0], mo_coeffs[1])
-        Lkl = _fao2mo(self._cderi[kk, kl], mo_coeffs[2], mo_coeffs[3])
-        if gamma_point(kptijkl) and all_real:
-            Lij = Lij.real
-            Lkl = Lkl.real
-            if compact and iden_coeffs(mo_coeffs[0], mo_coeffs[1]):
-                Lij = lib.pack_tril(Lij)
-            if compact and iden_coeffs(mo_coeffs[2], mo_coeffs[3]):
-                Lkl = lib.pack_tril(Lkl)
-        Lij = Lij.reshape(naux, -1)
-        Lkl = Lkl.reshape(naux, -1)
-
-        eri = np.dot(Lij.T, Lkl)
-
-        return eri
-
-    get_mo_eri = ao2mo
-
-    def get_3c_eri(self, kpts, compact=COMPACT):
-        '''
-        Get the three-center AO  electronic repulsion integrals at a
-        given k-point.
-
-        Parameters
-        ----------
-        kpts : numpy.ndarray
-            k-points to build the integrals at.
-        compact : bool, optional
-            If True, compress the auxiliaries according to symmetries
-            where appropriate.
-
-        Returns
-        -------
-        numpy.ndarray (naux, nao2)
-            Output ERIs, shape depends on `compact`.
-        '''
-
-        if self._cderi is None:
-            self.build()
-
-        naux = self.get_naoaux()
-        kptij = _format_kpts(kpts, n=2)
-        ki, kj = (self.kpt_hash[_get_kpt_hash(kpt)][0] for kpt in kptij)
-
-        Lpq = self._cderi[ki, kj]
-        if gamma_point(kptij):
-            Lpq = Lpq.real
-            if compact:
-                Lpq = lib.pack_tril(Lpq)
-        Lpq = Lpq.reshape(naux, -1)
-
-        return Lpq
-
-    get_ao_3c_eri = get_3c_eri
-
-    def ao2mo_3c(self, mo_coeffs, kpts, compact=COMPACT):
-        '''
-        Get the three-center MO electronic repulsion integrals at a
-        given k-point.
-
-        Parameters
-        ----------
-        mo_coeffs : numpy.ndarray
-            MO coefficients to rotate into.
-        kpts : numpy.ndarray
-            k-points to build the integrals at.
-        compact : bool, optional
-            If True, compress the auxiliaries according to symmetries
-            where appropriate.
-
-        Returns
-        -------
         numpy.ndarray (naux, nmo2)
             Output ERIs, shape depends on `compact`.
         '''
@@ -1631,12 +1106,7 @@
 
         return Lij
 
-<<<<<<< HEAD
-del COMPACT
-
-=======
     get_mo_3c_eri = ao2mo_3c
->>>>>>> b12a95b3
 
     def save(self, file):
         '''
@@ -1677,18 +1147,6 @@
 
         return self
 
-<<<<<<< HEAD
-    from pyscf.pbc import gto
-
-    cell = gto.Cell()
-    cell.atom = 'He 0 0 0; He 1 0 1'
-    cell.a = np.eye(3) * 2
-    cell.basis = '6-31g'
-    cell.verbose = 0
-    cell.build()
-
-    kpts = cell.make_kpts([3, 2, 1])
-=======
 
     @property
     def max_memory(self):
@@ -1697,34 +1155,21 @@
     @property
     def blockdim(self):
         return self.get_naoaux()
->>>>>>> b12a95b3
 
     @property
     def exxdiv(self):
         # To mimic KSCF in get_coulG
         return None
 
-<<<<<<< HEAD
-    df1 = df.GDF(cell, kpts)
-    df1.build()
-    eri1 = df1.ao2mo_7d([np.array([np.eye(cell.nao)]*len(kpts))]*4)
-=======
->>>>>>> b12a95b3
 
     # Cached properties:
 
-<<<<<<< HEAD
-    df2 = GDF(cell, kpts)
-    df2.build()
-    eri2 = df2.ao2mo_7d([np.array([np.eye(cell.nao)]*len(kpts))]*4)
-=======
     def get_nuc(self, kpts=None):
         if not (kpts is None or kpts is self.kpts or np.allclose(kpts, self.kpts)):
             return super().get_nuc(kpts)
         if self._get_nuc is None:
             self._get_nuc = super().get_nuc(kpts)
         return self._get_nuc
->>>>>>> b12a95b3
 
     def get_pp(self, kpts=None):
         if not (kpts is None or kpts is self.kpts or np.allclose(kpts, self.kpts)):
@@ -1747,10 +1192,4 @@
 
 DF = GDF
 
-<<<<<<< HEAD
-    print(lib.finger(eri1), lib.finger(eri2))
-    print(t1-t0, t2-t1)
-    assert np.allclose(eri1, eri2)
-=======
-del COMPACT
->>>>>>> b12a95b3
+del COMPACT