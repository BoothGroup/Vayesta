import dataclasses
from timeit import default_timer as timer

import numpy as np
import pyscf.lib
import scipy.linalg

from vayesta.core.util import *
from vayesta.dmet.fragment import DMETFragment
from vayesta.core.bath import BNO_Threshold
<<<<<<< HEAD
from vayesta.solver import get_solver_class2 as get_solver_class
from vayesta.core.bath import helper
=======
from vayesta.solver import get_solver_class
>>>>>>> 2a15e719


from pyscf import __config__

class EDMETFragmentExit(Exception):
    pass


VALID_SOLVERS = ["EBFCI", "EBCCSD"]  # , "EBFCIQMC"]


class EDMETFragment(DMETFragment):
    @dataclasses.dataclass
    class Options(DMETFragment.Options):
        make_dd_moments: bool = NotSet
        old_sc_condition: bool = NotSet
        max_bos: int = NotSet
        occ_proj_kernel: bool = NotSet
        boson_xc_kernel: bool = NotSet
        bosonic_interaction: str = NotSet

    @dataclasses.dataclass
    class Results(DMETFragment.Results):
        dm_eb: np.ndarray = None
        eb_couplings: np.ndarray = None
        boson_freqs: tuple = None
        dd_mom0: np.ndarray = None
        dd_mom1: np.ndarray = None
        e_fb:  float = None

    def __init__(self, *args, **kwargs):
        super().__init__(*args, **kwargs)
        self.prev_xc_contrib = None

    def check_solver(self, solver):
        if solver not in VALID_SOLVERS:
            raise ValueError("Unknown solver: %s" % solver)

    @property
    def ov_active(self):
        return self.cluster.nocc_active * self.cluster.nvir_active

    @property
    def ov_active_tot(self):
        return 2 * self.ov_active

    @property
    def ov_mf(self):
        return self.base.nocc * self.base.nvir

    @property
    def nbos(self):
        if self.sym_parent is not None:
            return self.sym_parent.nbos
        else:
            try:
                return self.r_bos.shape[0]
            except AttributeError:
                raise RuntimeError("Bosons are not yet defined!")

    @property
    def r_bos(self):
        if self.sym_parent is not None:
            raise RuntimeError("Symmetry transformation for EDMET bosons in particle-hole basis is not yet implemented."
                               )
        return self._r_bos

    @r_bos.setter
    def r_bos(self, value):
        if self.sym_parent is not None:
            raise RuntimeError("Cannot set attribute r_bos in symmetry derived fragment.")
        self._r_bos = value

    @property
    def r_bos_ao(self):
        # NB this is the definition of the bosons as a rotation of AO pair excitations.
        if self.sym_parent is None:
            # Need to convert bosonic definition from ov-excitations into ao pairs.
            r_bos = self.r_bos
            co = self.base.mo_coeff_occ
            cv = self.base.mo_coeff_vir
            r_bosa = r_bos[:, :self.ov_mf].reshape((self.nbos, self.base.nocc, self.base.nvir))
            r_bosb = r_bos[:, self.ov_mf:].reshape((self.nbos, self.base.nocc, self.base.nvir))

            return (einsum("nia,pi,qa->npq", r_bosa, co, cv), einsum("nia,pi,qa->npq", r_bosb, co, cv))

        else:
            r_bos_ao = self.sym_parent.r_bos_ao
            # Need to rotate to account for symmetry operations.
            r_bos_ao = tuple([self.sym_op(self.sym_op(x, axis=2), axis=1) for x in r_bos_ao])
        return r_bos_ao

    @property
    def r_ao_bos(self):
        # This is the rotation from the bosons into the AO basis.
        s = self.base.get_ovlp()
        return tuple([einsum("npq,pr,qs->nrs", x, s, s) for x in self.r_bos_ao])

    @property
    def energy_couplings(self):
        try:
            return self._ecouplings
        except AttributeError:
            return self.couplings

    @energy_couplings.setter
    def energy_couplings(self, value):
        self._ecouplings = value

    def get_fock(self):
        f = self.base.get_fock()
        return np.array((f, f))

    def get_co_active(self):
        co = self.cluster.c_active_occ
        return co, co

    def get_cv_active(self):
        cv = self.cluster.c_active_vir
        return cv, cv

    def get_rot_to_mf_ov(self):
        ro = self.get_overlap('mo[occ]|cluster[occ]')
        rv = self.get_overlap('mo[vir]|cluster[vir]')
        spat_rot = einsum("iJ,aB->iaJB", ro, rv).reshape((self.ov_mf, self.ov_active)).T
        res = np.zeros((2 * self.ov_active, 2 * self.ov_mf))
        res[:self.ov_active, :self.ov_mf] = spat_rot
        res[self.ov_active:2 * self.ov_active, self.ov_mf:2 * self.ov_mf] = spat_rot
        return res

    def get_fragment_projector_ov(self, proj="o", inc_bosons=False):
        """In space of cluster p-h excitations, generate the projector to the impurity portion of the occupied index."""
        if not ("o" in proj or "v" in proj):
            raise ValueError("Must project the occupied and/or virtual index to the fragment. Please specify at least "
                             "one")

        nex = self.ov_active_tot
        if inc_bosons:
            nex += self.nbos

        def get_ov_projector(po, pv):
            p_ov_spat = einsum("ij,ab->iajb", po, pv).reshape((self.ov_active, self.ov_active))
            p_ov = np.zeros((nex, nex))
            p_ov[:self.ov_active, :self.ov_active] = p_ov_spat
            p_ov[self.ov_active:2 * self.ov_active, self.ov_active:2 * self.ov_active] = p_ov_spat
            return p_ov

        p_ov = np.zeros((nex, nex))
        if "o" in proj:
            po = self.get_fragment_projector(self.cluster.c_active_occ)
            pv = np.eye(self.cluster.nvir_active)
            p_ov += get_ov_projector(po, pv)
        if "v" in proj:
            po = np.eye(self.cluster.nocc_active)
            pv = self.get_fragment_projector(self.cluster.c_active_vir)
            p_ov += get_ov_projector(po, pv)
        return p_ov

    def set_up_fermionic_bath(self, bno_threshold=None, bno_number=None):
        """Set up the fermionic bath orbitals"""
        self.make_bath()

        if bno_number is not None:
            bno_threshold = BNO_Threshold('number', bno_number)
        else:
            bno_threshold = BNO_Threshold('occupation', bno_threshold)

        cluster = self.make_cluster(self.bath, bno_threshold=bno_threshold)
        cluster.log_sizes(self.log.info, header="Orbitals for %s" % self)
        self._c_active_occ = cluster.c_active_occ
        self._c_active_vir = cluster.c_active_vir
        # Want to return the rotation of the canonical HF orbitals which produce the cluster canonical orbitals.
        return self.get_rot_to_mf_ov()

    def define_bosons(self, rpa_mom, rot_ov=None, tol=1e-8):
        """Given the RPA zeroth moment between the fermionic cluster excitations and the rest of the space, define
        our cluster bosons.
        Note that this doesn't define our Hamiltonian, since we don't yet have the required portion of our
        zeroth moment for the bosonic degrees of freedom.
        """
        if rot_ov is None:
            rot_ov = self.get_rot_to_mf_ov()
        self.rpa_mom = rpa_mom
        # Need to remove fermionic degrees of freedom from moment contribution. Null space of rotation matrix is size
        # N^4, so instead deduct projection onto fermionic space.
        rot_ov_pinv = np.linalg.pinv(rot_ov.T)
        env_mom = rpa_mom - dot(rpa_mom, rot_ov.T, rot_ov_pinv)
        # v defines the rotation of the mean-field excitation space specifying our bosons.
        u, s, v = np.linalg.svd(env_mom, full_matrices=False)

        want = s > tol
        nbos = min(sum(want), self.opts.max_bos)
        if nbos < len(s):
            self.log.info("Zeroth moment matching generated %d cluster bosons.Largest discarded singular value: %4.2e.",
                          nbos, s[nbos:].max())
        else:
            self.log.info("Zeroth moment matching generated %d cluster bosons.", nbos)
        self.log.info("Fragment %s Quasiboson histogram", self.id_name)
        self.log.info("------------------------------%s", "-"*len(self.id_name))
        bins = np.hstack([np.inf, np.logspace(0, -12, 13), -np.inf])
        for line in helper.plot_histogram(s, bins=bins):
            self.log.info(line)
        # Calculate the relevant components of the zeroth moment- we don't want to recalculate these.
        self.r_bos = v[:nbos, :]
        self.eta0_ferm = np.dot(rpa_mom, rot_ov.T)
        self.eta0_coupling = np.dot(env_mom, self.r_bos.T)
        return self.r_bos

    def construct_boson_hamil(self, eta0_bos, eps, xc_kernel):
        """Given the zeroth moment coupling of our bosons to the remainder of the space, along with stored information,
        generate the components of our interacting electron-boson Hamiltonian.
        At the same time, calculate the local RPA correlation energy since this requires all the same information we
        already have to hand.
        """

        self.store_cluster_rpa(eta0_bos, eps, xc_kernel)

        if "qba" in self.opts.bosonic_interaction.lower():
            bosonic_exchange = "bos_ex" in self.opts.bosonic_interaction.lower()
            self.proj_hamil_qba(exchange_between_bos=bosonic_exchange)
        else:
            if self.opts.bosonic_interaction.lower() == "xc":
                couplings_aa, couplings_bb, a_bos, b_bos = self.save_wxc
            elif self.opts.bosonic_interaction.lower() == "direct":
                couplings_aa, couplings_bb, a_bos, b_bos = self.save_noxc
            else:
                self.log.critical("Unknown bosonic interaction kernel specified.")
                raise RuntimeError

            self.a_bos = a_bos

            self.bos_freqs, x, y = bogoliubov_decouple(a_bos + b_bos, a_bos - b_bos)
            couplings_aa = einsum("npq,nm->mpq", couplings_aa, x) + einsum("npq,nm->mqp", couplings_aa, y)
            couplings_bb = np.einsum("npq,nm->mpq", couplings_bb, x) + np.einsum("npq,nm->mqp", couplings_bb, y)
            self.couplings = (couplings_aa, couplings_bb)

        # Will also want to save the effective local modification resulting from our local construction.
        self.log.info("Local correlation energy for fragment %d: %6.4e", self.id, self.loc_erpa)
        return self.loc_erpa

    def store_cluster_rpa(self, eta0_bos, eps, xc_kernel):
        """This function just stores all required information for the """
        self.eta0_bos = np.dot(eta0_bos, self.r_bos.T)
        ov_rot = self.get_rot_to_mf_ov()
        # Get couplings between all fermionic and boson degrees of freedom.
        eris = self.get_eri_couplings(np.concatenate([ov_rot, self.r_bos], axis=0))
        # Depending upon the specifics of our construction we may need to deduct the contribution from this cluster
        # in the previous iteration to avoid double counting in future.
        xc_apb, xc_amb = self.get_xc_couplings(xc_kernel, np.concatenate([ov_rot, self.r_bos], axis=0))
        eps_loc = self.get_loc_eps(eps, np.concatenate([ov_rot, self.r_bos], axis=0))
        apb = eps_loc + 2 * eris + xc_apb

        # This is the bare amb.
        amb = eps_loc + xc_amb
        eta0 = np.zeros_like(apb)
        eta0[:self.ov_active_tot, :self.ov_active_tot] = self.eta0_ferm
        eta0[:self.ov_active_tot, self.ov_active_tot:] = self.eta0_coupling
        eta0[self.ov_active_tot:, :self.ov_active_tot] = self.eta0_coupling.T
        eta0[self.ov_active_tot:, self.ov_active_tot:] = self.eta0_bos

        # Need to generate projector from our RPA excitation space to the local fragment degrees of freedom.
        fproj_ov = self.get_fragment_projector_ov()
        # loc_erpa = (einsum("pq,qr,rp->", fproj_ov, eta0[:self.ov_active_tot, :], apb[:, :self.ov_active_tot]) \
        #                - einsum("pq,qp->", fproj_ov, eps_loc[:self.ov_active_tot, :self.ov_active_tot]) \
        #                - einsum("pq,qp->", fproj_ov, eris[:self.ov_active_tot, :self.ov_active_tot])) / 2.0
        xc_b = (xc_apb - xc_amb) / 2.0
        self.loc_erpa = (einsum("pq,qr,rp->", fproj_ov, eta0[:self.ov_active_tot],
                                (apb - (xc_b / 2.0))[:, :self.ov_active_tot])
                         - einsum("pq,qp->", fproj_ov,
                                  ((apb + amb - xc_b) / 2)[:self.ov_active_tot, :self.ov_active_tot])
                         ) / 2.0

        # loc_erpa = (einsum("pq,qr,rp->", fproj_ov, eta0[:self.ov_active_tot], eris[:, :self.ov_active_tot])
        #            - einsum("pq,qp->", fproj_ov, eris[:self.ov_active_tot, :self.ov_active_tot])) / 4.0

        renorm_amb = dot(eta0, apb, eta0)
        self.amb_renorm_effect = renorm_amb - amb

        maxdev = abs(amb - renorm_amb)[:self.ov_active_tot, :self.ov_active_tot].max()
        if maxdev > 1e-6:
            self.log.error("Maximum deviation in irreducible polarisation propagator=%6.4e",
                           abs(amb - renorm_amb)[:self.ov_active_tot, :self.ov_active_tot].max())

        # If have xc kernel from previous iteration want to deduct contribution from this cluster; otherwise bosons
        # will contain a double-counted representation of the already captured correlation in the cluster.
        self.save_noxc = self._get_boson_hamil(apb - xc_apb, renorm_amb - xc_amb)

        if self.prev_xc_contrib is not None:
            dc_apb, dc_amb = self.get_xc_couplings(self.prev_xc_contrib, np.concatenate([ov_rot, self.r_bos], axis=0))
            apb -= dc_apb
            renorm_amb -= dc_amb

        self.save_wxc = self._get_boson_hamil(apb, renorm_amb)
        # These are the quantities before decoupling, since these in some sense represent the `physical' excitations of
        # the system. ie. each quasi-bosonic excitation operator is made up of only environmental excitations, rather
        # than also including deexcitations, making later manipulations more straightforward.
        self.apb = apb
        self.amb = renorm_amb
        self.eta0 = eta0

    def _get_boson_hamil(self, apb, amb):
        a = 0.5 * (apb + amb)
        b = 0.5 * (apb - amb)

        nactive_a = nactive_b = self.cluster.norb_active

        couplings_aa = np.zeros((self.nbos, nactive_a, nactive_a))
        couplings_bb = np.zeros((self.nbos, nactive_b, nactive_b))

        couplings_aa[:, :self.cluster.nocc_active, self.cluster.nocc_active:] = a[2 * self.ov_active:,
                                                                                :self.ov_active].reshape(
            self.nbos, self.cluster.nocc_active, self.cluster.nvir_active)
        couplings_aa[:, self.cluster.nocc_active:, :self.cluster.nocc_active] = b[2 * self.ov_active:,
                                                                                :self.ov_active].reshape(
            self.nbos, self.cluster.nocc_active, self.cluster.nvir_active).transpose([0, 2, 1])
        couplings_bb[:, :self.cluster.nocc_active, self.cluster.nocc_active:] = \
            a[2 * self.ov_active:, self.ov_active:2 * self.ov_active].reshape(
                self.nbos, self.cluster.nocc_active, self.cluster.nvir_active)
        couplings_bb[:, self.cluster.nocc_active:, :self.cluster.nocc_active] = \
            b[2 * self.ov_active:, self.ov_active:2 * self.ov_active].reshape(
                self.nbos, self.cluster.nocc_active, self.cluster.nvir_active).transpose([0, 2, 1])

        a_bos = a[2 * self.ov_active:, 2 * self.ov_active:]
        b_bos = b[2 * self.ov_active:, 2 * self.ov_active:]

        return couplings_aa, couplings_bb, a_bos, b_bos

    def get_eri_couplings(self, rot):
        """Obtain eri in a space defined by an arbitrary rotation of the mean-field particle-hole excitations of our
        systems. Note that this should only really be used in the case that such a rotation cannot be described by a
        rotation of the underlying single-particle basis, since highly efficient routines already exist for this case..
        """

        # Convert rots from full-space particle-hole excitations into AO pairs.
        def conv_to_aos(r):
            r = r.reshape((-1, self.base.nocc, self.base.nvir))
            return einsum("nia,pi,qa->npq", r, self.base.mo_coeff_occ, self.base.mo_coeff_vir)

        rota, rotb = rot[:, :self.ov_mf], rot[:, self.ov_mf:2 * self.ov_mf]

        if hasattr(self.base.mf, "with_df"):
            rota, rotb = conv_to_aos(rota), conv_to_aos(rotb)
            # Loop through cderis
            res = np.zeros((rot.shape[0], rot.shape[0]))
            for eri1 in self.mf.with_df.loop():
                l_ = einsum("npq,lpq->nl", pyscf.lib.unpack_tril(eri1), rota + rotb)

                res += dot(l_.T, l_)
            return res
        else:
            # This is painful to do for each fragment, but comes from working with 4-index eris.
            eris = self.base.get_eris_array(self.mf.mo_coeff)
            eris = eris[:self.base.nocc, self.base.nocc:, :self.base.nocc, self.base.nocc:].reshape(
                (self.ov_mf, self.ov_mf))
            return dot(rota + rotb, eris, rota.T + rotb.T)

    def conv_to_aos(self, ra, rb):
        # Convert rots from full-space particle-hole excitations into AO pairs.
        def conv_to_aos(r):
            r = r.reshape((-1, self.base.nocc, self.base.nvir))
            return einsum("nia,pi,qa->npq", r, self.base.mo_coeff_occ, self.base.mo_coeff_vir)

        return conv_to_aos(ra), conv_to_aos(rb)

    def get_xc_couplings(self, xc_kernel, rot):

        ov_mf = self.ov_mf
        if isinstance(ov_mf, int): ov_mf = (ov_mf, ov_mf)

        rota, rotb = rot[:, :ov_mf[0]], rot[:, ov_mf[0]:sum(ov_mf)]

        rota, rotb = self.conv_to_aos(rota, rotb)
        if self.base.with_df:
            # Store low-rank expression for xc kernel.
            # Store alpha and beta-spin xc-kernel contributions separately, so need to treat separately.
            la_l = einsum("npq,lpq->nl", xc_kernel[0][0], rota) + einsum("npq,lpq->nl", xc_kernel[1][0], rotb)
            la_r = einsum("npq,lpq->nl", xc_kernel[0][1], rota) + einsum("npq,lpq->nl", xc_kernel[1][1], rotb)

            lb_l = einsum("npq,lpq->nl", xc_kernel[0][0], rota) + einsum("npq,lpq->nl", xc_kernel[1][0], rotb)
            lb_r = einsum("npq,lqp->nl", xc_kernel[0][1], rota) + einsum("npq,lqp->nl", xc_kernel[1][1], rotb)

            acontrib = dot(la_l.T, la_r)
            bcontrib = dot(lb_l.T, lb_r)
            apb = acontrib + bcontrib
            amb = acontrib - bcontrib
        else:
            # Have full-rank expression for xc kernel, but separate spin channels.
            acontrib = einsum("lpq,pqrs,mrs->lm", rota, xc_kernel[1], rotb)
            acontrib += acontrib.T + einsum("lpq,pqrs,mrs->lm", rota, xc_kernel[0], rota) + einsum("lpq,pqrs,mrs->lm",
                                                                                                   rotb, xc_kernel[2],
                                                                                                   rotb)

            bcontrib = einsum("lpq,pqrs,msr->lm", rota, xc_kernel[1], rotb)
            bcontrib += bcontrib.T + einsum("lpq,pqrs,msr->lm", rota, xc_kernel[0], rota) + einsum("lpq,pqrs,msr->lm",
                                                                                                   rotb, xc_kernel[2],
                                                                                                   rotb)

            apb = acontrib + bcontrib
            amb = acontrib - bcontrib
        return apb, amb

    def get_loc_eps(self, eps, rot):
        return einsum("ln,n,mn->lm", rot, eps, rot)

    def proj_hamil_qba(self, exchange_between_bos=True):
        """Generate quasi-bosonic Hamiltonian via projection of appropriate Hamiltonian elements of full system.
        This represents the bosons as an explicit sum of environmental excitations, which we then approximate as bosonic
         degrees of freedom."""

        # Note that electron-boson couplings set here describe a Hamiltonian with terms:
        #       V[n,p,q] p^+ q b_n^+ + h.c.
        # This is arbitrary (and indeed different solvers have different definitions) but this is definitely the one
        # used here for all future reference (after much checking...).
        t0 = timer()
        c = self.cluster.c_active
        if not isinstance(c, tuple):
            ca = cb = c
        else:
            ca, cb = c
        # indexed as npq in atomic orbitals, but p is a projection of the occupied indices and q virtual indices.
        r_bos_aoa, r_bos_aob = self.r_bos_ao
        # Note that our o-v fock matrix blocks may be nonzero, however our environmental states are always constructed
        # from only particle-hole excitations.
        # If no correlation potential was used this can be calculated by eps.
        fa, fb = self.get_fock()

        coa, cob = self.get_co_active()
        cva, cvb = self.get_cv_active()

        noa, nva = coa.shape[1], cva.shape[1]
        nob, nvb = cob.shape[1], cvb.shape[1]

        ovlp = self.base.get_ovlp()
        t_fock_start = timer()
        # Can just use expressions for Hamiltonian elements between single excitations.
        # First, get fock contributions. All are N^3 or less.
        # This will be zero if at HF solution.
        # V_n <= C_{nia}f_{ia}
        bos_nonconserv = einsum("npq,pq->n", r_bos_aoa, fa) + einsum("npq,pq->n", r_bos_aob, fb)
        # \Omega_n <= C_{mia}C_{nib}f_{ab} - C_{mia}C_{nja}f_{ij}
        a_bos = einsum("npq,msr,qr,ps->nm", r_bos_aoa, r_bos_aoa, fa, ovlp) + \
                einsum("npq,msr,qr,ps->nm", r_bos_aob, r_bos_aob, fb, ovlp)
        a_bos -= einsum("npq,mrs,pr,qs->nm", r_bos_aoa, r_bos_aoa, fa, ovlp) + \
                 einsum("npq,mrs,pr,qs->nm", r_bos_aob, r_bos_aob, fb, ovlp)

        # Write this as a single function for both spin channels, to avoid chance of typos
        def get_fock_couplings_spin_channel(r_bos_ao, f, co, cv, no, nv):
            couplings = np.zeros((self.nbos,) + (no + nv,) * 2)
            # No o->v excitation fock contribution.
            # v->o excitation within active space.
            # V_{nai} <= C_{nic}f_{ac} - C_{nka}f_{ik}
            couplings[:, no:, :no] = einsum("npc,qc,pi,qa->nai", r_bos_ao, f, dot(ovlp, co), cv) - \
                                        einsum("nkq,pk,pi,qa->nai", r_bos_ao, f, co, dot(ovlp, cv))
            # o->o excitation within active space. Note that we're constructing the non-normal ordered parameterisation
            # here, so all signs are flipped for o-o component.
            # V_{nij} <= -(\delta_{ij}C_{nkc}f_{ck} - C_{njc}f_{ic})
            fac = einsum("nck,ck->n", r_bos_ao, f)
            couplings[:, :no, :no] = -einsum("pq,n->npq", np.eye(no), fac) + \
                                        einsum("npc,qc,qi,pj->nij", r_bos_ao, f, co, dot(ovlp, co))
            # v->v excitation within active space.
            # V_{nab} <= C_{nic}f_{ac} C_{nka}f_{ik}
            couplings[:, no:, no:] = einsum("pq,n->npq", np.eye(nv), fac) - \
                                        einsum("nkp,kq,pa,qb->nab", r_bos_ao, f, dot(ovlp, cv), cv)
            return couplings

        fcouplings_aa = get_fock_couplings_spin_channel(r_bos_aoa, fa, coa, cva, noa, nva)
        fcouplings_bb = get_fock_couplings_spin_channel(r_bos_aob, fb, cob, cvb, nob, nvb)

        t_fock = timer() - t_fock_start

        # Get coulombic contribution; for coupling this is just V_{npq} <= C_{nkc}<pk||qc>.
        ccouplings_aa = np.zeros_like(fcouplings_aa)
        ccouplings_bb = np.zeros_like(fcouplings_bb)

        t_coulomb = 0
        if exchange_between_bos:
            t_bos_exchange = 0

        if self.base.with_df:
            if exchange_between_bos:
                blk_prefactor = self.nbos * (self.mf.mol.nao ** 2)
            else:
                blk_prefactor = self.mf.mol.nao ** 2
            # Limit ourselves to only use quarter the maximum memory for the single largest array.
            blksize = max(1, int(__config__.MAX_MEMORY / (4 * 8.0 * blk_prefactor)))
            if blksize > self.mf.with_df.get_naoaux():
                blksize = None
            else:
                self.log.info("Using blksize of %d to generate Bosonic Hamiltonian.", blksize)

            for eri1 in self.mf.with_df.loop(blksize):
                # Here we've kept the old einsum expressions around just in case we need comparison later.
                l_ = pyscf.lib.unpack_tril(eri1)
                t_coulomb_start = timer()
                # First generate coulomb interactions effects. This all scales as N^3.
                # l_bos = einsum("npq,mpq->nm", l_, r_bos_aoa + r_bos_aob)  # N^3
                # la_ferm = einsum("npq,pi,qj->nij", l_, ca, ca)  # N^3
                # lb_ferm = einsum("npq,pi,qj->nij", l_, cb, cb)  # N^3

                l_bos = np.tensordot(l_, r_bos_aoa + r_bos_aob, ([1, 2], [1, 2]))
                la_ferm = np.tensordot(np.tensordot(l_, ca, ([1], [0])), ca, ([1], [0]))
                lb_ferm = np.tensordot(np.tensordot(l_, cb, ([1], [0])), cb, ([1], [0]))

                # print("!!1!!",
                #    abs(einsum("npq,mpq->nm", l_, r_bos_aoa + r_bos_aob) - l_bos).max(),
                #    abs(einsum("npq,pi,qj->nij", l_, ca, ca) - la_ferm).max(),
                #    abs(einsum("npq,pi,qj->nij", l_, cb, cb) - lb_ferm).max()
                # )

                # V_{npq} <= (pq|ia)C_{nia} = <pi|qa>C_{nia}
                # ccouplings_aa += einsum("nm,nij->mij", l_bos, la_ferm)  # N^3
                # ccouplings_bb += einsum("nm,nij->mij", l_bos, lb_ferm)  # N^3
                ccouplings_aa += np.tensordot(l_bos, la_ferm, ([0], [0]))
                ccouplings_bb += np.tensordot(l_bos, lb_ferm, ([0], [0]))

                # print("!!2!!",
                #      abs(einsum("nm,nij->mij", l_bos, la_ferm) - np.tensordot(l_bos, la_ferm, ([0], [0]))).max(),
                #      abs( einsum("nm,nij->mij", l_bos, lb_ferm) - np.tensordot(l_bos, lb_ferm, ([0], [0]))).max()
                #      )

                del la_ferm, lb_ferm
                # \Omega_n <= (ia|bj)C_{nia}C_{mjb} = <ib|aj>C_{nia}C_{mjb}
                # a_bos += einsum("nm,no->mo", l_bos, l_bos)  # N
                a_bos += np.tensordot(l_bos, l_bos, ([0], [0]))
                del l_bos
                # Now exchange contributions; those to the coupling are straightforward (N^3) to calculate.
                # la_singl = einsum("npq,pi->niq", l_, ca)  # N^3
                # lb_singl = einsum("npq,pi->niq", l_, cb)  # N^3
                la_singl = np.tensordot(l_, ca, ([1], [0])).transpose((0, 2, 1))  # N^3
                lb_singl = np.tensordot(l_, cb, ([1], [0])).transpose((0, 2, 1))  # N^3
                # print("!!3!!",
                #      abs(einsum("npq,pi->niq", l_, ca) - la_singl).max(),
                #      abs(einsum("npq,pi->niq", l_, cb) - lb_singl).max())
                # V_{npq} <= -(pa|iq)C_{nia} = -<pi|aq>C_{nia}
                # ccouplings_aa -= einsum("nip,njq,mpq->mji", la_singl, la_singl, r_bos_aoa)  # N^3
                # ccouplings_bb -= einsum("nip,njq,mpq->mji", lb_singl, lb_singl, r_bos_aob)  # N^3

                ccouplings_aa -= np.tensordot(
                    la_singl,
                    np.tensordot(la_singl, r_bos_aoa, ([2], [2])),  # njq,mpq->njmp
                    ([0, 2], [0, 3])
                ).transpose([2, 1, 0])  # nip,njmp->ijm->mji

                ccouplings_bb -= np.tensordot(
                    lb_singl,
                    np.tensordot(lb_singl, r_bos_aob, ([2], [2])),  # njq,mpq->njmp
                    ([0, 2], [0, 3])
                ).transpose([2, 1, 0])  # nip,njmp->ijm->mji

                # print("!!4!!",
                #      abs(einsum("nip,njq,mpq->mji", la_singl, la_singl, r_bos_aoa) - np.tensordot(
                #    la_singl,
                #    np.tensordot(la_singl, r_bos_aoa, ([2], [2])),  # njq,mpq->njmp
                #    ([0, 2], [0, 3])
                # ).transpose([2, 1, 0])).max(),
                #      abs(einsum("nip,njq,mpq->mji", lb_singl, lb_singl, r_bos_aob) - np.tensordot(
                #    lb_singl,
                #    np.tensordot(lb_singl, r_bos_aob, ([2], [2])),  # njq,mpq->njmp
                #    ([0, 2], [0, 3])
                # ).transpose([2, 1, 0])).max()
                #      )

                t_coulomb += timer() - t_coulomb_start
                del la_singl, lb_singl
                if exchange_between_bos:
                    t_bosex_start = timer()
                    # boson-boson interactions are N^4, so if have O(N) clusters this would push our scaling to N^5...
                    # Note we want both `occupied` indices of bosonic degrees of freedom to contract to same l, and the
                    # same for both `virtual` indices.
                    # Only same-spin so need to do different channels separately.
                    # \Omega_n <= (ab|ji)C_{nia}C_{mjb} = <aj|bi>C_{nia}C_{mjb}
                    # a_bos -= einsum("nqrm,nrql->ml",
                    #                einsum("npq,mpr->nqrm", l_, r_bos_aoa),
                    #                einsum("npq,lrq->nprl", l_, r_bos_aoa))
                    # a_bos -= einsum("nqrm,nrql->ml",
                    #                einsum("npq,mpr->nqrm", l_, r_bos_aob),
                    #                einsum("npq,lrq->nprl", l_, r_bos_aob))

                    a_bos -= np.tensordot(np.tensordot(l_, r_bos_aoa, ([1], [1])),  # npq,mpr->nqmr
                                          np.tensordot(l_, r_bos_aoa, ([2], [2])),  # npq,mrq->npmr
                                          ([0, 1, 3], [0, 3, 1]))  # nqmr,nrlq->ml
                    a_bos -= np.tensordot(np.tensordot(l_, r_bos_aob, ([1], [1])),  # npq,mpr->nqmr
                                          np.tensordot(l_, r_bos_aob, ([2], [2])),  # npq,mrq->npmr
                                          ([0, 1, 3], [0, 3, 1]))  # nqmr,nrlq->ml

                    t_bos_exchange += timer() - t_bosex_start
        else:
            raise NotImplementedError("Explicit QBA Hamiltonian construction is currently only implemented for use with"
                                      "density fitting.")

        couplings_aa = fcouplings_aa + ccouplings_aa
        couplings_bb = fcouplings_bb + ccouplings_bb

        nelec = self.cluster.nocc_active
        if not isinstance(nelec, int):
            nelec = sum(nelec)
        else:
            nelec *= 2
        shift = -einsum("npp->n", couplings_aa[:, :noa, :noa]) - einsum("npp->n", couplings_bb[:, :nob, :nob])

        bos_nonconserv += shift

        couplings_aa += einsum("n,pq->npq", bos_nonconserv / nelec, np.eye(noa + nva))
        couplings_bb += einsum("n,pq->npq", bos_nonconserv / nelec, np.eye(nob + nvb))

        # Decouple bosons here.
        self.bos_freqs, c = np.linalg.eigh(a_bos)
        self.couplings = (einsum("nm,npq->mqp", c, couplings_aa), einsum("nm,npq->mqp", c, couplings_bb))
        # ccouplings[n,p,q] = <pi||qa>C_{nia}; can use this for energy evaluation later.
        self.energy_couplings = (einsum("nm,npq->mqp", c, ccouplings_aa), einsum("nm,npq->mqp", c, ccouplings_bb))

        self.log.info("Time for Bosonic Hamiltonian Projection into fragment %d:  %s", self.id,
                      time_string(timer() - t0))
        if exchange_between_bos:
            self.log.info("         %s for fock components, %s for N^3 scaling coulombic components and %s for N^4 "
                          "bosonic exchange.", time_string(t_fock), time_string(t_coulomb),
                          time_string(t_bos_exchange))
        else:
            self.log.info("         %s for fock components, and %s for N^3 scaling coulombic components.",
                          time_string(t_fock), time_string(t_coulomb))

    def check_qba_approx(self, rdm1):
        """Given boson and cluster coefficient definitions, checks deviation from exact bosonic commutation relations
        within our cluster projected onto the ground state.
        This will hopefully tell us whether our bosons are likely to be a good approximation to the full system.
        We could take the L2 norm of the overall deviation, but given most of the resultant operators have essentially
        negligible expectation values with the ground state this is an unnecessarily pessimistic
        estimator.
        """

        r_bos_a, r_bos_b = self.get_rbos_split()
        r_o, r_v = self.get_overlap_m2c()
        if not self.base.is_uhf:
            r_o = (r_o, r_o)
            r_v = (r_v, r_v)
            rdm1 = (rdm1 / 2, rdm1 / 2)

        # Contributions to commutator [b_n, b_m^+]
        odev_a = einsum("nia,mja,ik,jl->nmkl", r_bos_a, r_bos_a, r_o[0], r_o[0])
        odev_b = einsum("nia,mja,ik,jl->nmkl", r_bos_b, r_bos_b, r_o[1], r_o[1])

        vdev_a = einsum("nia,mib,ac,bd->nmcd", r_bos_a, r_bos_a, r_v[0], r_v[0])
        vdev_b = einsum("nia,mib,ac,bd->nmcd", r_bos_b, r_bos_b, r_v[1], r_v[1])

        no_a, no_b = r_o[0].shape[1], r_o[1].shape[1]
        dev = einsum("nmij,ij->nm", odev_a, np.eye(no_a) - rdm1[0][:no_a, :no_a]) + \
              einsum("nmij,ij->nm", odev_b, np.eye(no_b) - rdm1[1][:no_b, :no_b]) + \
              einsum("nmab,ab->nm", vdev_a, rdm1[0][no_a:, no_a:]) + \
              einsum("nmab,ab->nm", vdev_b, rdm1[1][no_b:, no_b:])
        self.log.info("Maximum neglected local density fluctuation in quasi-boson commutation=%6.4e", abs(dev.max()))

    def get_rbos_split(self):
        r_bos_a = self.r_bos[:, :self.ov_mf]
        r_bos_b = self.r_bos[:, self.ov_mf:]
        return r_bos_a.reshape((self.nbos, self.base.nocc, self.base.nvir)), r_bos_b.reshape(
            (self.nbos, self.base.nocc, self.base.nvir))

    def kernel(self, bno_threshold=None, bno_number=None, solver=None, eris=None, construct_bath=False,
               chempot=None):
        """Solve the fragment with the specified solver and chemical potential."""
        solver = solver or self.solver

        # Create solver object
        t0 = timer()
        solver_opts = self.get_solver_options(solver)

        solver_cls = get_solver_class(self.mf, solver)

        cluster_solver = solver_cls(self, self.cluster, **solver_opts)
        # Chemical potential
        if chempot is not None:
            cluster_solver.v_ext = -chempot * self.get_fragment_projector(self.cluster.c_active)

        if eris is None:
            eris = cluster_solver.get_eris()

        with log_time(self.log.info, ("Time for %s solver:" % solver) + " %s"):
            cluster_solver.kernel(eris=eris)

        results = self._results
        results.bno_threshold = bno_threshold
        results.n_active = self.cluster.norb_active
        # Need to rewrite EBFCI solver to expose this properly...
        results.converged = True

        results.dm1, results.dm2 = cluster_solver.make_rdm12()
        self.check_qba_approx(results.dm1)
        results.dm_eb = cluster_solver.make_rdm_eb()
        results.e1, results.e2, results.e_fb = self.get_edmet_energy_contrib()

        if self.opts.make_dd_moments:
            r_o, r_v = self.get_overlap_c2f()
            if isinstance(r_o, tuple):
                r = tuple([np.concatenate([x, y], axis=0) for x, y in zip(r_o, r_v)])
            else:
                r = np.concatenate([r_o, r_v], axis=0)

            ddmoms = cluster_solver.make_dd_moms(1, coeffs=r)
            if self.opts.old_sc_condition:
                ddmoms[0] = [np.einsum("ppqq->pq", x) for x in ddmoms[0]]
                ddmoms[1] = [np.einsum("ppqq->pq", x) for x in ddmoms[1]]
            results.dd_mom0 = ddmoms[0]
            results.dd_mom1 = ddmoms[1]

        return results

    def get_solver_options(self, solver):
        solver_opts = {}
        solver_opts.update(self.opts.solver_options)
        pass_through = []
        for attr in pass_through:
            self.log.debugv("Passing fragment option %s to solver.", attr)
            solver_opts[attr] = getattr(self.opts, attr)

<<<<<<< HEAD
        solver_opts["v_ext"] = None if chempot is None else - chempot * np.array(self.get_fragment_projector(
            self.cluster.c_active))

=======
>>>>>>> 2a15e719
        return solver_opts

    def get_edmet_energy_contrib(self, eris=None):
        """Generate EDMET energy contribution, according to expression given in appendix of EDMET preprint"""
        e1, e2 = self.get_dmet_energy_contrib(eris)
        c_act = self.cluster.c_active
        p_imp = self.get_fragment_projector(c_act)
        if not isinstance(p_imp, tuple):
            p_imp = (p_imp, p_imp)
        dm_eb = self._results.dm_eb
        couplings = self.energy_couplings

        # Have separate spin contributions.
        if "qba" in self.opts.bosonic_interaction:
            # Already have exchange effects included in interactions, so can use straightforward contraction.
            # dm_eb -> <0|b^+ p^+ q|0> in P[p,q,b].
            # couplings -> <pi||qa>C_{nia} in couplings[n,p,q].
            # Want <pj||qb>C_{njb} ( <b_n^+ q^+ p> - <b_n q^+ p>) so our energy is:
            efb = 0.25 * (einsum("qr,npq,rpn", p_imp[0], couplings[0], dm_eb[0] - dm_eb[0].transpose(1, 0, 2)) +
                          einsum("qr,npq,rpn", p_imp[1], couplings[1], dm_eb[1] - dm_eb[1].transpose(1, 0, 2))
                          )
            self.delta = efb
        else:
            efb = 0.5 * (
                    np.einsum("pr,npq,rqn", p_imp[0], couplings[0], dm_eb[0]) +
                    np.einsum("qr,npq,prn", p_imp[0], couplings[0], dm_eb[0]) +
                    np.einsum("pr,npq,rqn", p_imp[1], couplings[1], dm_eb[1]) +
                    np.einsum("qr,npq,prn", p_imp[1], couplings[1], dm_eb[1])
            )
        return e1, e2, efb

    # From this point on have functionality to perform self-consistency.

    def construct_correlation_kernel_contrib(self, epsilon, m0_new, m1_new, eris=None, svdtol=1e-12):
        """
        Generate the contribution to the correlation kernel arising from this fragment, in terms of local degrees of
        freedom (ie cluster orbitals and bosons).
        """

        new_amb, new_apb = self.get_composite_moments(m0_new, m1_new)

        r_occ, r_vir = self.get_overlap_m2c()
        if not isinstance(r_occ, tuple): r_occ = (r_occ, r_occ)
        if not isinstance(r_vir, tuple): r_vir = (r_vir, r_vir)
        ov_a, ov_b = self.ov_active_ab
        no_a, no_b = self.nocc_ab
        nv_a, nv_b = self.nvir_ab
        ncl_a, ncl_b = self.nclus_ab
        # We want to actually consider the difference from the dRPA kernel.
        # Get irreducible polarisation propagator.
        ov_rot = self.get_rot_to_mf_ov()
        eps_loc = self.get_loc_eps(epsilon, np.concatenate([ov_rot, self.r_bos], axis=0))
        # Get eri couplings between all fermionic and boson degrees of freedom.
        eris = self.get_eri_couplings(np.concatenate([ov_rot, self.r_bos], axis=0))
        # Calculate just xc contribution.
        # For A+B need to deduct dRPA contribution.
        new_xc_apb = new_apb - eps_loc - 2 * eris
        # For A-B need to deduct effective dRPA contribution and the renormalisation of interactions introduced in
        # cluster construction.
        new_xc_amb = new_amb - eps_loc - self.amb_renorm_effect

        new_xc_a = 0.5 * (new_xc_apb + new_xc_amb)
        new_xc_b = 0.5 * (new_xc_apb - new_xc_amb)
        # Now just need to convert to ensure proper symmetries of couplings are imposed, and project each index in turn
        # into the fragment space.
        if self.opts.occ_proj_kernel:
            fr_proj = self.get_fragment_projector_ov(proj="o", inc_bosons=True)
            # Need to divide my the number of projectors actually applied; here it's just two.
            fac = 2.0
        else:
            fr_proj = self.get_fragment_projector_ov(proj="ov", inc_bosons=True)
            # Have sum of occupied and virtual projectors, so four total.
            fac = 4.0

        new_xc_a = (dot(fr_proj, new_xc_a) + dot(new_xc_a, fr_proj)) / fac
        new_xc_b = (dot(fr_proj, new_xc_b) + dot(new_xc_b, fr_proj)) / fac

        # Now need to combine A and B contributions, taking care of bosonic contributions.
        # Note that we currently won't have any boson-boson contributions, and all contributions are
        # symmetric.

        def get_fermionic_spat_contrib(acon, bcon, no_l, nv_l, no_r, nv_r):
            f_shape = (no_l, nv_l, no_r, nv_r)
            fermionic = np.zeros((no_l + nv_l,) * 2 + (no_r + nv_r,) * 2)
            fermionic[:no_l, no_l:, :no_r, no_r:] = acon.reshape(f_shape)
            fermionic[:no_l, no_l:, no_r:, :no_r] = bcon.reshape(f_shape).transpose((0, 1, 3, 2))
            fermionic = fermionic + fermionic.transpose((1, 0, 3, 2))
            return fermionic
        print()
        ferm_aa = get_fermionic_spat_contrib(new_xc_a[:ov_a, :ov_a], new_xc_b[:ov_a, :ov_a], no_a, nv_a, no_a, nv_a)
        ferm_ab = get_fermionic_spat_contrib(new_xc_a[:ov_a, ov_a:-self.nbos], new_xc_b[:ov_a, ov_a:-self.nbos],
                                             no_a, nv_a, no_b, nv_b)
        ferm_bb = get_fermionic_spat_contrib(new_xc_a[ov_a:-self.nbos, ov_a:-self.nbos],
                                             new_xc_b[ov_a:-self.nbos, ov_a:-self.nbos], no_b, nv_b, no_b, nv_b)

        def get_fb_spat_contrib(acon, bcon, no, nv):
            fb_shape = (no, nv, self.nbos)
            fermbos = np.zeros((no + nv,) * 2 + (self.nbos,))
            fermbos[:no, no:, :] = acon.reshape(fb_shape)
            fermbos[no:, :no, :] = bcon.reshape(fb_shape).transpose((1, 0, 2))
            return fermbos

        if self.opts.boson_xc_kernel:
            fb_a = get_fb_spat_contrib(new_xc_a[:ov_a, -self.nbos:], new_xc_b[:ov_a, -self.nbos:], no_a, nv_a)
            fb_b = get_fb_spat_contrib(new_xc_a[ov_a:-self.nbos, -self.nbos:], new_xc_b[ov_a:-self.nbos, -self.nbos:],
                                       no_b, nv_b)
        else:
            fb_a = np.zeros((no_a + nv_a,) * 2 + (0,))
            fb_b = np.zeros((no_b + nv_b,) * 2 + (0,))

        if self.base.with_df:
            # If using RI we can now perform an svd to generate a low-rank representation in the cluster.
            def construct_low_rank_rep(vaa, vab, vbb, v_fb_a, v_fb_b):
                """Generates low-rank representation of kernel. Note that this will usually be non-PSD, so a real
                representation will be necessarily asymmetric. Once code is generalised for complex numbers can
                use symmetric decomposition..."""
                na, nb = vaa.shape[0], vbb.shape[0]
                nbos = v_fb_a.shape[2]
                nferm_tot = na ** 2 + nb ** 2

                vaa = vaa.reshape((na ** 2, na ** 2))
                vbb = vbb.reshape((nb ** 2, nb ** 2))
                vab = vab.reshape((na ** 2, nb ** 2))

                v_fb_a_ex = v_fb_a.reshape((na ** 2, nbos))
                v_fb_b_ex = v_fb_b.reshape((nb ** 2, nbos))

                v_fb_a_dex = v_fb_a.transpose((1, 0, 2)).reshape((na ** 2, nbos))
                v_fb_b_dex = v_fb_b.transpose((1, 0, 2)).reshape((nb ** 2, nbos))

                fullv = np.zeros((na ** 2 + nb ** 2 + 2 * nbos,) * 2)
                fullv[:na ** 2, :na ** 2] = vaa
                fullv[na ** 2:nferm_tot, na ** 2:nferm_tot] = vbb
                fullv[:na ** 2, na ** 2:nferm_tot] = vab
                fullv[na ** 2:nferm_tot, :na ** 2] = vab.T

                # Component coupling to bosonic excitations.
                fullv[:na ** 2, nferm_tot:nferm_tot + nbos] = v_fb_a_ex
                fullv[na ** 2:nferm_tot, nferm_tot:nferm_tot + nbos] = v_fb_b_ex

                fullv[nferm_tot:nferm_tot + nbos, :na ** 2] = v_fb_a_ex.T
                fullv[nferm_tot:nferm_tot + nbos, na ** 2:nferm_tot] = v_fb_b_ex.T

                # Component coupling to bosonic excitations.
                fullv[:na ** 2, nferm_tot + nbos:] = v_fb_a_dex
                fullv[na ** 2:nferm_tot, nferm_tot + nbos:] = v_fb_b_dex

                fullv[nferm_tot + nbos:, :na ** 2] = v_fb_a_dex.T
                fullv[nferm_tot + nbos:, na ** 2:nferm_tot] = v_fb_b_dex.T

                u, s, v = np.linalg.svd(fullv, full_matrices=False)
                want = s > svdtol
                nwant = sum(want)
                self.log.info("Fragment %d gives rank %d xc-kernel contribution.", self.id, nwant)
                repr_l = einsum("n,np->np", s[:nwant] ** (0.5), v[:nwant])
                repr_r = einsum("n,pn->np", s[:nwant] ** (0.5), u[:, :nwant])

                repf_a = (repr_l[:, :na ** 2].reshape((nwant, na, na)),
                          repr_r[:, :na ** 2].reshape((nwant, na, na)))
                repf_b = (repr_l[:, na ** 2:nferm_tot].reshape((nwant, nb, nb)),
                          repr_r[:, na ** 2:nferm_tot].reshape((nwant, nb, nb)))
                repbos_ex = (repr_l[:, nferm_tot:nferm_tot + nbos], repr_r[:, nferm_tot:nferm_tot + nbos])
                repbos_dex = (repr_l[:, nferm_tot + nbos:], repr_r[:, nferm_tot + nbos:])
                return repf_a, repf_b, repbos_ex, repbos_dex

            return construct_low_rank_rep(ferm_aa, ferm_ab, ferm_bb, fb_a, fb_b)
        else:
            return ferm_aa, ferm_ab, ferm_bb, fb_a, fb_b

    def get_correlation_kernel_contrib(self, contrib):
        """Gets contribution to xc kernel in full space of system."""

        c = dot(self.base.get_ovlp(), self.cluster.c_active)

        if self.base.with_df:
            # First get the contribution from the fermionic degrees of freedom.
            res = [tuple([einsum("nij,pi,qj->npq", x, c, c) for x in y]) for y in contrib[:2]]
            if self.opts.boson_xc_kernel:
                repbos_ex, repbos_dex = contrib[2:]
                r_ao_bosa, r_ao_bosb = self.r_ao_bos

                bos_contrib = [
                    (einsum("nz,zpq->npq", repbos_ex[0], r_ao_bosa) + einsum("nz,zpq->nqp", repbos_dex[0], r_ao_bosa),
                     einsum("nz,zpq->npq", repbos_ex[1], r_ao_bosa) + einsum("nz,zpq->nqp", repbos_dex[1], r_ao_bosa)),
                    (einsum("nz,zpq->npq", repbos_ex[0], r_ao_bosb) + einsum("nz,zpq->nqp", repbos_dex[0], r_ao_bosb),
                     einsum("nz,zpq->npq", repbos_ex[1], r_ao_bosb) + einsum("nz,zpq->nqp", repbos_dex[1], r_ao_bosb))]
                res = [tuple([z1 + z2 for z1, z2 in zip(x, y)]) for x, y in zip(res, bos_contrib)]
            self.prev_xc_contrib = res
            return res
        else:
            v_aa, v_ab, v_bb, fb_a, fb_b = contrib
            v_aa = einsum("ijkl,pi,qj,rk,sl->pqrs", v_aa, c, c, c, c)
            v_ab = einsum("ijkl,pi,qj,rk,sl->pqrs", v_ab, c, c, c, c)
            v_bb = einsum("ijkl,pi,qj,rk,sl->pqrs", v_bb, c, c, c, c)

            if self.opts.boson_xc_kernel:
                r_bosa, r_bosb = self.r_bos_ao
                # First bosonic excitations, need to consider boson for both first and second index pair.
                bos_v_aa = einsum("ijn,pi,qj,nrs->pqrs", fb_a, c, c, r_bosa)
                bos_v_aa += einsum("pqrs->rspq", bos_v_aa)
                bos_v_bb = einsum("ijn,pi,qj,nrs->pqrs", fb_b, c, c, r_bosb)
                bos_v_bb += einsum("pqrs->rspq", bos_v_bb)
                bos_v_ab = einsum("ijn,pi,qj,nrs->pqrs", fb_a, c, c, r_bosb)
                bos_v_ab += einsum("ijn,pi,qj,nrs->rspq", fb_b, c, c, r_bosa)
                # Bosonic dexcitations contributions swap pqrs->qpsr.
                bos_v_aa += einsum("pqrs->qpsr", bos_v_aa)
                bos_v_ab += einsum("pqrs->qpsr", bos_v_ab)
                bos_v_bb += einsum("pqrs->qpsr", bos_v_bb)

                v_aa += bos_v_aa
                v_ab += bos_v_ab
                v_bb += bos_v_bb

            self.prev_xc_contrib = (v_aa, v_ab, v_bb)

            return v_aa, v_ab, v_bb

    def get_composite_moments(self, m0_new, m1_new):
        """Construct composite moments using the local solver dd moments and the lattice RPA moments"""
        # Get the ApB, AmB and m0 for this cluster. Note that this is pre-boson decoupling, but we don't actually care
        # about that here and it shouldn't change our answer.
        apb_orig = self.apb
        amb_orig = self.amb
        m0_orig = self.eta0
        # Now want to construct rotations defining which degrees of freedom contribute to two-point quantities.
        rot_ov_frag, rot_frag_ov, proj_to_order = self.get_rot_ov_frag()
        ov_a, ov_b = self.ov_active_ab
        # Now generate new moments in whatever space our self-consistency condition requires.
        m0_new = [dot(proj_to_order.T, x.reshape((proj_to_order.shape[0],) * 2), proj_to_order) for x in m0_new]
        m1_new = [dot(proj_to_order.T, x.reshape((proj_to_order.shape[0],) * 2), proj_to_order) for x in m1_new]

        def get_updated(orig, update, rot_ovf, rot_fov):
            """Given the original value of a block, the updated solver value, and rotations between appropriate spaces
            generate the updated value of the appropriate block."""
            if not isinstance(rot_ovf, tuple): rot_ovf = (rot_ovf, rot_ovf)
            if not isinstance(rot_fov, tuple): rot_fov = (rot_fov, rot_fov)
            # Generate difference in local, two-point excitation basis.
            diff = update - np.linalg.multi_dot([rot_ovf[0], orig, rot_ovf[1].T])
            return orig + np.linalg.multi_dot([rot_fov[0], diff, rot_fov[1].T])

        def get_updated_spincomponents(orig, update, rot_ov_frag, rot_frag_ov):
            newmat = orig.copy()

            newmat[:ov_a, :ov_a] = get_updated(newmat[:ov_a, :ov_a], update[0], rot_ov_frag[0], rot_frag_ov[0])
            newmat[:ov_a, ov_a:ov_a + ov_b] = get_updated(newmat[:ov_a, ov_a:ov_a + ov_b], update[1], rot_ov_frag,
                                                          rot_frag_ov)
            newmat[ov_a:ov_a + ov_b, :ov_a] = newmat[:ov_a, ov_a:ov_a + ov_b].T
            newmat[ov_a:ov_a + ov_b, ov_a:ov_a + ov_b] = get_updated(newmat[ov_a:ov_a + ov_b, ov_a:ov_a + ov_b],
                                                                     update[2],
                                                                     rot_ov_frag[1], rot_frag_ov[1])
            return newmat

        new_amb = get_updated_spincomponents(amb_orig, m1_new, rot_ov_frag, rot_frag_ov)
        new_m0 = get_updated_spincomponents(m0_orig, m0_new, rot_ov_frag, rot_frag_ov)
        new_m0_inv = np.linalg.inv(new_m0)
        new_apb = np.linalg.multi_dot([new_m0_inv, new_amb, new_m0_inv])

        return new_amb, new_apb

    def get_rot_ov_frag(self):
        """Get rotations between the relevant space for fragment two-point excitations and the cluster active occupied-
        virtual excitations."""

        occ_frag_rot, vir_frag_rot = self.get_overlap_c2f()
        ov_loc = self.ov_active
        if self.opts.old_sc_condition:
            # Then get projectors to local quantities in ov-basis. Note this needs to be stacked to apply to each spin
            # pairing separately.
            rot_ov_frag = np.einsum("ip,ap->pia", occ_frag_rot, vir_frag_rot).reshape((-1, ov_loc))
            # Get pseudo-inverse to map from frag to loc. Since occupied-virtual excitations aren't spanning this
            # isn't a simple transpose.
            rot_frag_ov = np.linalg.pinv(rot_ov_frag)
            proj_to_order = np.eye(rot_ov_frag.shape[0])
        else:
            # First, grab rotations from particle-hole excitations to fragment degrees of freedom, ignoring reordering
            rot_ov_frag = np.einsum("ip,aq->pqia", occ_frag_rot, vir_frag_rot).reshape((-1, ov_loc))
            # Set up matrix to map down to only a single index ordering.
            proj_to_order = np.zeros((self.n_frag,) * 4)
            for p in range(self.n_frag):
                for q in range(p + 1):
                    proj_to_order[p, q, p, q] = proj_to_order[q, p, p, q] = 1.0
            proj_to_order = proj_to_order.reshape((self.n_frag ** 2, self.n_frag, self.n_frag))
            # Now restrict to triangular portion of array
            proj_to_order = pyscf.lib.pack_tril(proj_to_order)
            # proj_from_order = np.linalg.pinv(proj_to_order)
            # Now have rotation between single fragment ordering, and fragment particle-hole excits.
            rot_ov_frag = dot(proj_to_order.T, rot_ov_frag)
            # Get pseudo-inverse to map from frag to loc. Since occupied-virtual excitations aren't spanning this
            # isn't a simple transpose.
            rot_frag_ov = np.linalg.pinv(rot_ov_frag)
        # Return tuples so can can unified interface with UHF implementation.
        return (rot_ov_frag, rot_ov_frag), (rot_frag_ov, rot_frag_ov), proj_to_order

    def calc_exact_ac(self, eps, use_plasmon=True, deg=5):
        """Evaluate the exact local energy for RPA in this cluster via the Adiabatic Connection, with or without
        the plasmon formula. Note that although

        """
        ov_rot = self.get_rot_to_mf_ov()
        # Get couplings between all fermionic and boson degrees of freedom.
        eris = self.get_eri_couplings(np.concatenate([ov_rot, self.r_bos], axis=0))

        eps_loc = self.get_loc_eps(eps, np.concatenate([ov_rot, self.r_bos], axis=0))

        fproj_ov = self.get_fragment_projector_ov()

        xc_apb = self.apb - eps_loc - 2 * eris
        # NB for the sake of our local energy evaluation the renormalisation is just a component of the coulomb
        # interaction.
        xc_amb = self.amb - eps_loc - self.amb_renorm_effect

        def calc_eta0(alpha):
            amb_alpha = eps_loc + (self.amb - eps_loc) * alpha
            apb_alpha = eps_loc + (self.apb - eps_loc) * alpha
            # e, c = np.linalg.eig(dot(amb, apb))
            MPrt = scipy.linalg.sqrtm(dot(amb_alpha, apb_alpha))  # einsum("pn,n,qn->pq", c, e ** (0.5), c)
            eta0 = dot(MPrt, np.linalg.solve(apb_alpha, np.eye(apb_alpha.shape[0])))
            return eta0

        def calc_contrib_partialint(alpha):
            eta0 = calc_eta0(alpha)
            eta0inv = np.linalg.inv(eta0)

            return -(einsum("pq,qr,rp->", fproj_ov, eta0[:self.ov_active_tot], xc_apb[:, :self.ov_active_tot]) +
                     einsum("pq,qr,rp->", fproj_ov, eta0inv[:self.ov_active_tot],
                            xc_amb[:, :self.ov_active_tot])) / 4

        def calc_contrib_direct(alpha):
            eta0 = calc_eta0(alpha)
            eta0inv = np.linalg.inv(eta0)
            # This is just the contribution from the bare, standard coulomb interaction.
            e_bare = einsum("pq,pr,rq->", fproj_ov,
                            (eta0 - np.eye(self.ov_active_tot + self.nbos))[:self.ov_active_tot],
                            eris[:, :self.ov_active_tot]) / 2
            # Need to account for renormalisation of bosonic interactions, which is included in cluster coulomb kernel.
            renorm = self.amb_renorm_effect / 2
            e_renorm = einsum("pq,pr,rq->", fproj_ov,
                              (eta0inv - np.eye(self.ov_active_tot + self.nbos))[:self.ov_active_tot],
                              renorm[:, :self.ov_active_tot]) / 2

            return e_bare + e_renorm

        def run_ac_inter(func, deg=5):
            points, weights = np.polynomial.legendre.leggauss(deg)
            # Shift and reweight to interval of [0,1].
            points += 1
            points /= 2
            weights /= 2
            return sum([w * func(p) for w, p in zip(weights, points)])

        if use_plasmon:
            e_plasmon = (einsum("pq,qr,rp->", fproj_ov, self.eta0[:self.ov_active_tot],
                                self.apb[:, :self.ov_active_tot]) - (
                             einsum("pq,qp->", fproj_ov,
                                    (eps_loc + eris + self.amb_renorm_effect / 2)[:self.ov_active_tot,
                                    :self.ov_active_tot]))) / 2

            return e_plasmon + run_ac_inter(calc_contrib_partialint, deg)

        else:
            return run_ac_inter(calc_contrib_direct, deg)

    def test_total_rpa_energy(self, eps, use_plasmon=True, deg=5):
        """Evaluate the exact local energy for RPA in this cluster via the Adiabatic Connection, with or without
        the plasmon formula. Note that although

<<<<<<< HEAD
        """
        ov_rot = self.get_rot_to_mf_ov()
        # Get couplings between all fermionic and boson degrees of freedom.
        eris = self.get_eri_couplings(np.concatenate([ov_rot, self.r_bos], axis=0))
=======
        r_occ = self.get_overlap('mo[occ]|cluster[occ]')
        r_vir = self.get_overlap('mo[vir]|cluster[vir]')
        # Given that our active orbitals are also canonical this should be diagonal, but calculating the whole
        # thing isn't prohibitive and might save pain.
        loc_eps = einsum("ia,ij,ab,ik,ac->jbkc", epsilon, r_occ, r_vir, r_occ, r_vir).reshape((ov_loc, ov_loc))
        # We want to actually consider the difference from the dRPA kernel. This is just the local eris in an OV basis.
        if eris is None:
            eris = self.base.get_eris_array(self.cluster.c_active)
>>>>>>> 2a15e719

        eps_loc = self.get_loc_eps(eps, np.concatenate([ov_rot, self.r_bos], axis=0))
        xc_apb = self.apb - eps_loc - 2 * eris
        # NB for the sake of our local energy evaluation the renormalisation is just a component of the coulomb
        # interaction.
        xc_amb = self.amb - eps_loc - self.amb_renorm_effect

        def calc_eta0(alpha):
            amb_alpha = eps_loc + (self.amb - eps_loc) * alpha
            apb_alpha = eps_loc + (self.apb - eps_loc) * alpha
            # e, c = np.linalg.eig(dot(amb, apb))
            MPrt = scipy.linalg.sqrtm(dot(amb_alpha, apb_alpha))  # einsum("pn,n,qn->pq", c, e ** (0.5), c)
            eta0 = dot(MPrt, np.linalg.solve(apb_alpha, np.eye(apb_alpha.shape[0])))
            return eta0

        def calc_contrib_partialint(alpha):
            eta0 = calc_eta0(alpha)
            eta0inv = np.linalg.inv(eta0)

            return -(einsum("pq,qp->", eta0, xc_apb) +
                     einsum("pq,qp->", eta0inv, xc_amb)) / 4

        def calc_contrib_direct(alpha):
            eta0 = calc_eta0(alpha)
            eta0inv = np.linalg.inv(eta0)
            # This is just the contribution from the bare, standard coulomb interaction.
            e_bare = einsum("pq,qp->", (eta0 - np.eye(self.ov_active_tot + self.nbos)), eris) / 2
            # Need to account for renormalisation of bosonic interactions, which is included in cluster coulomb kernel.
            renorm = self.amb_renorm_effect / 2
            e_renorm = einsum("pq,qp->", (eta0inv - np.eye(self.ov_active_tot + self.nbos)), renorm) / 2

            return e_bare + e_renorm

        def run_ac_inter(func, deg=5):
            points, weights = np.polynomial.legendre.leggauss(deg)
            # Shift and reweight to interval of [0,1].
            points += 1
            points /= 2
            weights /= 2
            return sum([w * func(p) for w, p in zip(weights, points)])

        e_plasmon = (einsum("pq,qp->", self.eta0, self.apb) -
                     ((eps_loc + eris + self.amb_renorm_effect / 2).trace())) / 2

        e_plasmon = e_plasmon + run_ac_inter(calc_contrib_partialint, deg)

        e_direct = run_ac_inter(calc_contrib_direct, deg)

        self.log.info("Difference between plasmon and direct AC total correlation energies: %6.4e",
                      e_plasmon - e_direct)

        return e_plasmon, e_direct

    @property
    def ov_active_ab(self):
        ov = self.ov_active
        if isinstance(ov, int):
            return (ov, ov)
        else:
            return ov

    @property
    def nocc_ab(self):
        no = self.cluster.nocc_active
        if isinstance(no, int):
            return (no, no)
        else:
            return no

    @property
    def nclus_ab(self):
        ncl = self.cluster.norb_active
        if isinstance(ncl, int):
            return (ncl, ncl)
        else:
            return ncl

    @property
    def nvir_ab(self):
        return tuple([x - y for x, y in zip(self.nclus_ab, self.nocc_ab)])

    def split_ov_spin_components(self, mat):
        ov = self.ov_active
        if isinstance(ov, tuple):
            ova, ovb = ov
        else:
            ova = ovb = ov

        return mat[:ova, :ova], mat[:ova, ova:ova + ovb], mat[ova:ova + ovb, ova:ova + ovb]


def bogoliubov_decouple(apb, amb):
    # Perform quick bogliubov transform to decouple our bosons.
    rt_amb = scipy.linalg.sqrtm(amb)
    m = dot(rt_amb, apb, rt_amb)
    e, c = np.linalg.eigh(m)
    freqs = e ** (0.5)

    xpy = np.einsum("n,qp,pn->qn", freqs ** (-0.5), rt_amb, c)
    xmy = np.einsum("n,qp,pn->qn", freqs ** (0.5), np.linalg.inv(rt_amb), c)
    x = 0.5 * (xpy + xmy)
    y = 0.5 * (xpy - xmy)
    return freqs, x, y<|MERGE_RESOLUTION|>--- conflicted
+++ resolved
@@ -8,12 +8,8 @@
 from vayesta.core.util import *
 from vayesta.dmet.fragment import DMETFragment
 from vayesta.core.bath import BNO_Threshold
-<<<<<<< HEAD
-from vayesta.solver import get_solver_class2 as get_solver_class
+from vayesta.solver import get_solver_class
 from vayesta.core.bath import helper
-=======
-from vayesta.solver import get_solver_class
->>>>>>> 2a15e719
 
 
 from pyscf import __config__
@@ -645,7 +641,8 @@
         """
 
         r_bos_a, r_bos_b = self.get_rbos_split()
-        r_o, r_v = self.get_overlap_m2c()
+        r_o = self.get_overlap('mo[occ]|cluster[occ]')
+        r_v = self.get_overlap('mo[vir]|cluster[vir]')
         if not self.base.is_uhf:
             r_o = (r_o, r_o)
             r_v = (r_v, r_v)
@@ -685,7 +682,11 @@
         cluster_solver = solver_cls(self, self.cluster, **solver_opts)
         # Chemical potential
         if chempot is not None:
-            cluster_solver.v_ext = -chempot * self.get_fragment_projector(self.cluster.c_active)
+            px =  self.get_fragment_projector(self.cluster.c_active)
+            if isinstance(px, tuple):
+                cluster_solver.v_ext = (-chempot*px[0], -chempot*px[1])
+            else:
+                cluster_solver.v_ext = -chempot*px
 
         if eris is None:
             eris = cluster_solver.get_eris()
@@ -705,7 +706,8 @@
         results.e1, results.e2, results.e_fb = self.get_edmet_energy_contrib()
 
         if self.opts.make_dd_moments:
-            r_o, r_v = self.get_overlap_c2f()
+            r_o = self.get_overlap('cluster[occ]|frag')
+            r_v = self.get_overlap('cluster[vir]|frag')
             if isinstance(r_o, tuple):
                 r = tuple([np.concatenate([x, y], axis=0) for x, y in zip(r_o, r_v)])
             else:
@@ -728,12 +730,6 @@
             self.log.debugv("Passing fragment option %s to solver.", attr)
             solver_opts[attr] = getattr(self.opts, attr)
 
-<<<<<<< HEAD
-        solver_opts["v_ext"] = None if chempot is None else - chempot * np.array(self.get_fragment_projector(
-            self.cluster.c_active))
-
-=======
->>>>>>> 2a15e719
         return solver_opts
 
     def get_edmet_energy_contrib(self, eris=None):
@@ -775,7 +771,8 @@
 
         new_amb, new_apb = self.get_composite_moments(m0_new, m1_new)
 
-        r_occ, r_vir = self.get_overlap_m2c()
+        r_occ = self.get_overlap('mo[occ]|cluster[occ]')
+        r_vir = self.get_overlap('mo[vir]|cluster[vir]')
         if not isinstance(r_occ, tuple): r_occ = (r_occ, r_occ)
         if not isinstance(r_vir, tuple): r_vir = (r_vir, r_vir)
         ov_a, ov_b = self.ov_active_ab
@@ -997,7 +994,8 @@
         """Get rotations between the relevant space for fragment two-point excitations and the cluster active occupied-
         virtual excitations."""
 
-        occ_frag_rot, vir_frag_rot = self.get_overlap_c2f()
+        occ_frag_rot = self.get_overlap('cluster[occ]|frag')
+        vir_frag_rot = self.get_overlap('cluster[vir]|frag')
         ov_loc = self.ov_active
         if self.opts.old_sc_condition:
             # Then get projectors to local quantities in ov-basis. Note this needs to be stacked to apply to each spin
@@ -1100,21 +1098,10 @@
         """Evaluate the exact local energy for RPA in this cluster via the Adiabatic Connection, with or without
         the plasmon formula. Note that although
 
-<<<<<<< HEAD
         """
         ov_rot = self.get_rot_to_mf_ov()
         # Get couplings between all fermionic and boson degrees of freedom.
         eris = self.get_eri_couplings(np.concatenate([ov_rot, self.r_bos], axis=0))
-=======
-        r_occ = self.get_overlap('mo[occ]|cluster[occ]')
-        r_vir = self.get_overlap('mo[vir]|cluster[vir]')
-        # Given that our active orbitals are also canonical this should be diagonal, but calculating the whole
-        # thing isn't prohibitive and might save pain.
-        loc_eps = einsum("ia,ij,ab,ik,ac->jbkc", epsilon, r_occ, r_vir, r_occ, r_vir).reshape((ov_loc, ov_loc))
-        # We want to actually consider the difference from the dRPA kernel. This is just the local eris in an OV basis.
-        if eris is None:
-            eris = self.base.get_eris_array(self.cluster.c_active)
->>>>>>> 2a15e719
 
         eps_loc = self.get_loc_eps(eps, np.concatenate([ov_rot, self.r_bos], axis=0))
         xc_apb = self.apb - eps_loc - 2 * eris
