import dataclasses
from timeit import default_timer as timer

import numpy as np
import pyscf.lib
import scipy.linalg

from vayesta.core.util import dot, einsum, log_time, time_string
from vayesta.dmet.fragment import DMETFragment
<<<<<<< HEAD
from vayesta.solver import get_solver_class
=======
from vayesta.solver import check_solver_config
>>>>>>> ed2f91ff
from vayesta.core.bath import helper


from pyscf import __config__

class EDMETFragmentExit(Exception):
    pass


@dataclasses.dataclass
class Options(DMETFragment.Options):
    make_dd_moments: bool = None
    old_sc_condition: bool = None
    max_bos: int = None
    occ_proj_kernel: bool = None
    boson_xc_kernel: bool = None
    bosonic_interaction: str = None


class EDMETFragment(DMETFragment):

    Options = Options

    @dataclasses.dataclass
    class Results(DMETFragment.Results):
        dm_eb: np.ndarray = None
        eb_couplings: np.ndarray = None
        boson_freqs: tuple = None
        dd_mom0: np.ndarray = None
        dd_mom1: np.ndarray = None
        e_fb: float = None

    def __init__(self, *args, **kwargs):
        super().__init__(*args, **kwargs)
        self.prev_xc_contrib = None

    @property
    def ov_active(self):
        return self.cluster.nocc_active * self.cluster.nvir_active

    @property
    def ov_active_tot(self):
        return 2 * self.ov_active

    @property
    def ov_mf(self):
        return self.base.nocc * self.base.nvir

    @property
    def nbos(self):
        if self.sym_parent is not None:
            return self.sym_parent.nbos
        else:
            try:
                return self.r_bos.shape[0]
            except AttributeError:
                raise RuntimeError("Bosons are not yet defined!")

    @property
    def r_bos(self):
        if self.sym_parent is not None:
            raise RuntimeError("Symmetry transformation for EDMET bosons in particle-hole basis is not yet implemented."
                               )
        return self._r_bos

    @r_bos.setter
    def r_bos(self, value):
        if self.sym_parent is not None:
            raise RuntimeError("Cannot set attribute r_bos in symmetry derived fragment.")
        self._r_bos = value

    @property
    def r_bos_ao(self):
        # NB this is the definition of the bosons as a rotation of AO pair excitations.
        if self.sym_parent is None:
            # Need to convert bosonic definition from ov-excitations into ao pairs.
            r_bos = self.r_bos
            co = self.base.mo_coeff_occ
            cv = self.base.mo_coeff_vir
            r_bosa = r_bos[:, :self.ov_mf].reshape((self.nbos, self.base.nocc, self.base.nvir))
            r_bosb = r_bos[:, self.ov_mf:].reshape((self.nbos, self.base.nocc, self.base.nvir))

            return (einsum("nia,pi,qa->npq", r_bosa, co, cv), einsum("nia,pi,qa->npq", r_bosb, co, cv))

        else:
            r_bos_ao = self.sym_parent.r_bos_ao
            # Need to rotate to account for symmetry operations.
            r_bos_ao = tuple([self.sym_op(self.sym_op(x, axis=2), axis=1) for x in r_bos_ao])
        return r_bos_ao

    @property
    def r_ao_bos(self):
        # This is the rotation from the bosons into the AO basis.
        s = self.base.get_ovlp()
        return tuple([einsum("npq,pr,qs->nrs", x, s, s) for x in self.r_bos_ao])

    @property
    def energy_couplings(self):
        try:
            return self._ecouplings
        except AttributeError:
            return self.couplings

    @energy_couplings.setter
    def energy_couplings(self, value):
        self._ecouplings = value

    def check_solver(self, solver):
        is_uhf = np.ndim(self.base.mo_coeff[1]) == 2
        is_eb = True
        check_solver_config(is_uhf, is_eb, solver, self.log)

    def get_fock(self):
        f = self.base.get_fock()
        return np.array((f, f))

    def get_co_active(self):
        co = self.cluster.c_active_occ
        return co, co

    def get_cv_active(self):
        cv = self.cluster.c_active_vir
        return cv, cv

    def get_rot_to_mf_ov(self):
        ro = self.get_overlap('mo[occ]|cluster[occ]')
        rv = self.get_overlap('mo[vir]|cluster[vir]')
        spat_rot = einsum("iJ,aB->iaJB", ro, rv).reshape((self.ov_mf, self.ov_active)).T
        res = np.zeros((2 * self.ov_active, 2 * self.ov_mf))
        res[:self.ov_active, :self.ov_mf] = spat_rot
        res[self.ov_active:2 * self.ov_active, self.ov_mf:2 * self.ov_mf] = spat_rot
        return res

    def get_fragment_projector_ov(self, proj="o", inc_bosons=False):
        """In space of cluster p-h excitations, generate the projector to the impurity portion of the occupied index."""
        if not ("o" in proj or "v" in proj):
            raise ValueError("Must project the occupied and/or virtual index to the fragment. Please specify at least "
                             "one")

        nex = self.ov_active_tot
        if inc_bosons:
            nex += self.nbos

        def get_ov_projector(po, pv):
            p_ov_spat = einsum("ij,ab->iajb", po, pv).reshape((self.ov_active, self.ov_active))
            p_ov = np.zeros((nex, nex))
            p_ov[:self.ov_active, :self.ov_active] = p_ov_spat
            p_ov[self.ov_active:2 * self.ov_active, self.ov_active:2 * self.ov_active] = p_ov_spat
            return p_ov

        p_ov = np.zeros((nex, nex))
        if "o" in proj:
            po = self.get_fragment_projector(self.cluster.c_active_occ)
            pv = np.eye(self.cluster.nvir_active)
            p_ov += get_ov_projector(po, pv)
        if "v" in proj:
            po = np.eye(self.cluster.nocc_active)
            pv = self.get_fragment_projector(self.cluster.c_active_vir)
            p_ov += get_ov_projector(po, pv)
        return p_ov

    def set_up_fermionic_bath(self):
        """Set up the fermionic bath orbitals"""
        self.make_bath()
        cluster = self.make_cluster()
        self._c_active_occ = cluster.c_active_occ
        self._c_active_vir = cluster.c_active_vir
        # Want to return the rotation of the canonical HF orbitals which produce the cluster canonical orbitals.
        return self.get_rot_to_mf_ov()

    def define_bosons(self, rpa_mom, rot_ov=None, tol=1e-8):
        """Given the RPA zeroth moment between the fermionic cluster excitations and the rest of the space, define
        our cluster bosons.
        Note that this doesn't define our Hamiltonian, since we don't yet have the required portion of our
        zeroth moment for the bosonic degrees of freedom.
        """
        if rot_ov is None:
            rot_ov = self.get_rot_to_mf_ov()
        self.rpa_mom = rpa_mom
        # Need to remove fermionic degrees of freedom from moment contribution. Null space of rotation matrix is size
        # N^4, so instead deduct projection onto fermionic space.
        rot_ov_pinv = np.linalg.pinv(rot_ov.T)
        env_mom = rpa_mom - dot(rpa_mom, rot_ov.T, rot_ov_pinv)
        # v defines the rotation of the mean-field excitation space specifying our bosons.
        u, s, v = np.linalg.svd(env_mom, full_matrices=False)

        want = s > tol
        nbos = min(sum(want), self.opts.max_bos)
        if nbos < len(s):
            self.log.info("Zeroth moment matching generated %d cluster bosons.Largest discarded singular value: %4.2e.",
                          nbos, s[nbos:].max())
        else:
            self.log.info("Zeroth moment matching generated %d cluster bosons.", nbos)
        self.log.info("Fragment %s Quasiboson histogram", self.id_name)
        self.log.info("------------------------------%s", "-"*len(self.id_name))
        bins = np.hstack([-np.inf, np.logspace(0, -12, 13)[::-1], np.inf])
        self.log.info(helper.make_horizontal_histogram(s, bins=bins))
        # Calculate the relevant components of the zeroth moment- we don't want to recalculate these.
        self.r_bos = v[:nbos, :]
        self.eta0_ferm = np.dot(rpa_mom, rot_ov.T)
        self.eta0_coupling = np.dot(env_mom, self.r_bos.T)
        return self.r_bos

    def construct_boson_hamil(self, eta0_bos, eps, xc_kernel):
        """Given the zeroth moment coupling of our bosons to the remainder of the space, along with stored information,
        generate the components of our interacting electron-boson Hamiltonian.
        At the same time, calculate the local RPA correlation energy since this requires all the same information we
        already have to hand.
        """

        self.store_cluster_rpa(eta0_bos, eps, xc_kernel)

        if "qba" in self.opts.bosonic_interaction.lower():
            bosonic_exchange = "bos_ex" in self.opts.bosonic_interaction.lower()
            self.proj_hamil_qba(exchange_between_bos=bosonic_exchange)
        else:
            if self.opts.bosonic_interaction.lower() == "xc":
                couplings_aa, couplings_bb, a_bos, b_bos = self.save_wxc
            elif self.opts.bosonic_interaction.lower() == "direct":
                couplings_aa, couplings_bb, a_bos, b_bos = self.save_noxc
            else:
                self.log.critical("Unknown bosonic interaction kernel specified.")
                raise RuntimeError

            self.a_bos = a_bos
            if self.nbos >0:
                self.bos_freqs, x, y = bogoliubov_decouple(a_bos + b_bos, a_bos - b_bos)
                couplings_aa = einsum("npq,nm->mpq", couplings_aa, x) + einsum("npq,nm->mqp", couplings_aa, y)
                couplings_bb = np.einsum("npq,nm->mpq", couplings_bb, x) + np.einsum("npq,nm->mqp", couplings_bb, y)
            else:
                self.bos_freqs = np.zeros((0,))
            self.couplings = (couplings_aa, couplings_bb)

        # Will also want to save the effective local modification resulting from our local construction.
        self.log.info("Local correlation energy for fragment %d: %6.4e", self.id, self.loc_erpa)
        return self.loc_erpa

    def store_cluster_rpa(self, eta0_bos, eps, xc_kernel):
        """This function just stores all required information for the """
        self.eta0_bos = np.dot(eta0_bos, self.r_bos.T)
        ov_rot = self.get_rot_to_mf_ov()
        # Get couplings between all fermionic and boson degrees of freedom.
        eris = self.get_eri_couplings(np.concatenate([ov_rot, self.r_bos], axis=0))
        # Depending upon the specifics of our construction we may need to deduct the contribution from this cluster
        # in the previous iteration to avoid double counting in future.
        xc_apb, xc_amb = self.get_xc_couplings(xc_kernel, np.concatenate([ov_rot, self.r_bos], axis=0))
        eps_loc = self.get_loc_eps(eps, np.concatenate([ov_rot, self.r_bos], axis=0))
        apb = eps_loc + 2 * eris + xc_apb

        # This is the bare amb.
        amb = eps_loc + xc_amb
        eta0 = np.zeros_like(apb)
        eta0[:self.ov_active_tot, :self.ov_active_tot] = self.eta0_ferm
        eta0[:self.ov_active_tot, self.ov_active_tot:] = self.eta0_coupling
        eta0[self.ov_active_tot:, :self.ov_active_tot] = self.eta0_coupling.T
        eta0[self.ov_active_tot:, self.ov_active_tot:] = self.eta0_bos

        # Need to generate projector from our RPA excitation space to the local fragment degrees of freedom.
        fproj_ov = self.get_fragment_projector_ov()
        # loc_erpa = (einsum("pq,qr,rp->", fproj_ov, eta0[:self.ov_active_tot, :], apb[:, :self.ov_active_tot]) \
        #                - einsum("pq,qp->", fproj_ov, eps_loc[:self.ov_active_tot, :self.ov_active_tot]) \
        #                - einsum("pq,qp->", fproj_ov, eris[:self.ov_active_tot, :self.ov_active_tot])) / 2.0
        xc_b = (xc_apb - xc_amb) / 2.0
        self.loc_erpa = (einsum("pq,qr,rp->", fproj_ov, eta0[:self.ov_active_tot],
                                (apb - (xc_b / 2.0))[:, :self.ov_active_tot])
                         - einsum("pq,qp->", fproj_ov,
                                  ((apb + amb - xc_b) / 2)[:self.ov_active_tot, :self.ov_active_tot])
                         ) / 2.0

        # loc_erpa = (einsum("pq,qr,rp->", fproj_ov, eta0[:self.ov_active_tot], eris[:, :self.ov_active_tot])
        #            - einsum("pq,qp->", fproj_ov, eris[:self.ov_active_tot, :self.ov_active_tot])) / 4.0

        renorm_amb = dot(eta0, apb, eta0)
        self.amb_renorm_effect = renorm_amb - amb

        maxdev = abs(amb - renorm_amb)[:self.ov_active_tot, :self.ov_active_tot].max()
        if maxdev > 1e-6:
            self.log.error("Maximum deviation in irreducible polarisation propagator=%6.4e",
                           abs(amb - renorm_amb)[:self.ov_active_tot, :self.ov_active_tot].max())

        # If have xc kernel from previous iteration want to deduct contribution from this cluster; otherwise bosons
        # will contain a double-counted representation of the already captured correlation in the cluster.
        self.save_noxc = self._get_boson_hamil(apb - xc_apb, renorm_amb - xc_amb)

        if self.prev_xc_contrib is not None:
            dc_apb, dc_amb = self.get_xc_couplings(self.prev_xc_contrib, np.concatenate([ov_rot, self.r_bos], axis=0))
            apb -= dc_apb
            renorm_amb -= dc_amb

        self.save_wxc = self._get_boson_hamil(apb, renorm_amb)
        # These are the quantities before decoupling, since these in some sense represent the `physical' excitations of
        # the system. ie. each quasi-bosonic excitation operator is made up of only environmental excitations, rather
        # than also including deexcitations, making later manipulations more straightforward.
        self.apb = apb
        self.amb = renorm_amb
        self.eta0 = eta0

    def _get_boson_hamil(self, apb, amb):
        a = 0.5 * (apb + amb)
        b = 0.5 * (apb - amb)

        nactive_a = nactive_b = self.cluster.norb_active

        couplings_aa = np.zeros((self.nbos, nactive_a, nactive_a))
        couplings_bb = np.zeros((self.nbos, nactive_b, nactive_b))

        couplings_aa[:, :self.cluster.nocc_active, self.cluster.nocc_active:] = a[2 * self.ov_active:,
                                                                                :self.ov_active].reshape(
            self.nbos, self.cluster.nocc_active, self.cluster.nvir_active)
        couplings_aa[:, self.cluster.nocc_active:, :self.cluster.nocc_active] = b[2 * self.ov_active:,
                                                                                :self.ov_active].reshape(
            self.nbos, self.cluster.nocc_active, self.cluster.nvir_active).transpose([0, 2, 1])
        couplings_bb[:, :self.cluster.nocc_active, self.cluster.nocc_active:] = \
            a[2 * self.ov_active:, self.ov_active:2 * self.ov_active].reshape(
                self.nbos, self.cluster.nocc_active, self.cluster.nvir_active)
        couplings_bb[:, self.cluster.nocc_active:, :self.cluster.nocc_active] = \
            b[2 * self.ov_active:, self.ov_active:2 * self.ov_active].reshape(
                self.nbos, self.cluster.nocc_active, self.cluster.nvir_active).transpose([0, 2, 1])

        a_bos = a[2 * self.ov_active:, 2 * self.ov_active:]
        b_bos = b[2 * self.ov_active:, 2 * self.ov_active:]

        return couplings_aa, couplings_bb, a_bos, b_bos

    def get_eri_couplings(self, rot):
        """Obtain eri in a space defined by an arbitrary rotation of the mean-field particle-hole excitations of our
        systems. Note that this should only really be used in the case that such a rotation cannot be described by a
        rotation of the underlying single-particle basis, since highly efficient routines already exist for this case..
        """

        # Convert rots from full-space particle-hole excitations into AO pairs.
        def conv_to_aos(r):
            r = r.reshape((-1, self.base.nocc, self.base.nvir))
            return einsum("nia,pi,qa->npq", r, self.base.mo_coeff_occ, self.base.mo_coeff_vir)

        rota, rotb = rot[:, :self.ov_mf], rot[:, self.ov_mf:2 * self.ov_mf]

        if hasattr(self.base.mf, "with_df"):
            rota, rotb = conv_to_aos(rota), conv_to_aos(rotb)
            # Loop through cderis
            res = np.zeros((rot.shape[0], rot.shape[0]))
            for eri1 in self.mf.with_df.loop():
                l_ = einsum("npq,lpq->nl", pyscf.lib.unpack_tril(eri1), rota + rotb)

                res += dot(l_.T, l_)
            return res
        else:
            # This is painful to do for each fragment, but comes from working with 4-index eris.
            eris = self.base.get_eris_array(self.mf.mo_coeff)
            eris = eris[:self.base.nocc, self.base.nocc:, :self.base.nocc, self.base.nocc:].reshape(
                (self.ov_mf, self.ov_mf))
            return dot(rota + rotb, eris, rota.T + rotb.T)

    def conv_to_aos(self, ra, rb):
        # Convert rots from full-space particle-hole excitations into AO pairs.
        def conv_to_aos(r):
            r = r.reshape((-1, self.base.nocc, self.base.nvir))
            return einsum("nia,pi,qa->npq", r, self.base.mo_coeff_occ, self.base.mo_coeff_vir)

        return conv_to_aos(ra), conv_to_aos(rb)

    def get_xc_couplings(self, xc_kernel, rot):

        ov_mf = self.ov_mf
        if isinstance(ov_mf, int): ov_mf = (ov_mf, ov_mf)

        rota, rotb = rot[:, :ov_mf[0]], rot[:, ov_mf[0]:sum(ov_mf)]

        rota, rotb = self.conv_to_aos(rota, rotb)
        if self.base.with_df:
            # Store low-rank expression for xc kernel.
            # Store alpha and beta-spin xc-kernel contributions separately, so need to treat separately.
            la_l = einsum("npq,lpq->nl", xc_kernel[0][0], rota) + einsum("npq,lpq->nl", xc_kernel[1][0], rotb)
            la_r = einsum("npq,lpq->nl", xc_kernel[0][1], rota) + einsum("npq,lpq->nl", xc_kernel[1][1], rotb)

            lb_l = einsum("npq,lpq->nl", xc_kernel[0][0], rota) + einsum("npq,lpq->nl", xc_kernel[1][0], rotb)
            lb_r = einsum("npq,lqp->nl", xc_kernel[0][1], rota) + einsum("npq,lqp->nl", xc_kernel[1][1], rotb)

            acontrib = dot(la_l.T, la_r)
            bcontrib = dot(lb_l.T, lb_r)
            apb = acontrib + bcontrib
            amb = acontrib - bcontrib
        else:
            # Have full-rank expression for xc kernel, but separate spin channels.
            acontrib = einsum("lpq,pqrs,mrs->lm", rota, xc_kernel[1], rotb)
            acontrib += acontrib.T + einsum("lpq,pqrs,mrs->lm", rota, xc_kernel[0], rota) + einsum("lpq,pqrs,mrs->lm",
                                                                                                   rotb, xc_kernel[2],
                                                                                                   rotb)

            bcontrib = einsum("lpq,pqrs,msr->lm", rota, xc_kernel[1], rotb)
            bcontrib += bcontrib.T + einsum("lpq,pqrs,msr->lm", rota, xc_kernel[0], rota) + einsum("lpq,pqrs,msr->lm",
                                                                                                   rotb, xc_kernel[2],
                                                                                                   rotb)

            apb = acontrib + bcontrib
            amb = acontrib - bcontrib
        return apb, amb

    def get_loc_eps(self, eps, rot):
        return einsum("ln,n,mn->lm", rot, eps, rot)

    def proj_hamil_qba(self, exchange_between_bos=True):
        """Generate quasi-bosonic Hamiltonian via projection of appropriate Hamiltonian elements of full system.
        This represents the bosons as an explicit sum of environmental excitations, which we then approximate as bosonic
         degrees of freedom."""

        # Note that electron-boson couplings set here describe a Hamiltonian with terms:
        #       V[n,p,q] p^+ q b_n^+ + h.c.
        # This is arbitrary (and indeed different solvers have different definitions) but this is definitely the one
        # used here for all future reference (after much checking...).
        t0 = timer()
        c = self.cluster.c_active
        if not isinstance(c, tuple):
            ca = cb = c
        else:
            ca, cb = c
        # indexed as npq in atomic orbitals, but p is a projection of the occupied indices and q virtual indices.
        r_bos_aoa, r_bos_aob = self.r_bos_ao
        # Note that our o-v fock matrix blocks may be nonzero, however our environmental states are always constructed
        # from only particle-hole excitations.
        # If no correlation potential was used this can be calculated by eps.
        fa, fb = self.get_fock()

        coa, cob = self.get_co_active()
        cva, cvb = self.get_cv_active()

        noa, nva = coa.shape[1], cva.shape[1]
        nob, nvb = cob.shape[1], cvb.shape[1]

        ovlp = self.base.get_ovlp()
        t_fock_start = timer()
        # Can just use expressions for Hamiltonian elements between single excitations.
        # First, get fock contributions. All are N^3 or less.
        # This will be zero if at HF solution.
        # V_n <= C_{nia}f_{ia}
        bos_nonconserv = einsum("npq,pq->n", r_bos_aoa, fa) + einsum("npq,pq->n", r_bos_aob, fb)
        # \Omega_n <= C_{mia}C_{nib}f_{ab} - C_{mia}C_{nja}f_{ij}
        a_bos = einsum("npq,msr,qr,ps->nm", r_bos_aoa, r_bos_aoa, fa, ovlp) + \
                einsum("npq,msr,qr,ps->nm", r_bos_aob, r_bos_aob, fb, ovlp)
        a_bos -= einsum("npq,mrs,pr,qs->nm", r_bos_aoa, r_bos_aoa, fa, ovlp) + \
                 einsum("npq,mrs,pr,qs->nm", r_bos_aob, r_bos_aob, fb, ovlp)

        # Write this as a single function for both spin channels, to avoid chance of typos
        def get_fock_couplings_spin_channel(r_bos_ao, f, co, cv, no, nv):
            couplings = np.zeros((self.nbos,) + (no + nv,) * 2)
            # No o->v excitation fock contribution.
            # v->o excitation within active space.
            # V_{nai} <= C_{nic}f_{ac} - C_{nka}f_{ik}
            couplings[:, no:, :no] = einsum("npc,qc,pi,qa->nai", r_bos_ao, f, dot(ovlp, co), cv) - \
                                        einsum("nkq,pk,pi,qa->nai", r_bos_ao, f, co, dot(ovlp, cv))
            # o->o excitation within active space. Note that we're constructing the non-normal ordered parameterisation
            # here, so all signs are flipped for o-o component.
            # V_{nij} <= -(\delta_{ij}C_{nkc}f_{ck} - C_{njc}f_{ic})
            fac = einsum("nck,ck->n", r_bos_ao, f)
            couplings[:, :no, :no] = -einsum("pq,n->npq", np.eye(no), fac) + \
                                        einsum("npc,qc,qi,pj->nij", r_bos_ao, f, co, dot(ovlp, co))
            # v->v excitation within active space.
            # V_{nab} <= C_{nic}f_{ac} C_{nka}f_{ik}
            couplings[:, no:, no:] = einsum("pq,n->npq", np.eye(nv), fac) - \
                                        einsum("nkp,kq,pa,qb->nab", r_bos_ao, f, dot(ovlp, cv), cv)
            return couplings

        fcouplings_aa = get_fock_couplings_spin_channel(r_bos_aoa, fa, coa, cva, noa, nva)
        fcouplings_bb = get_fock_couplings_spin_channel(r_bos_aob, fb, cob, cvb, nob, nvb)

        t_fock = timer() - t_fock_start

        # Get coulombic contribution; for coupling this is just V_{npq} <= C_{nkc}<pk||qc>.
        ccouplings_aa = np.zeros_like(fcouplings_aa)
        ccouplings_bb = np.zeros_like(fcouplings_bb)

        t_coulomb = 0
        if exchange_between_bos:
            t_bos_exchange = 0

        if self.base.with_df:
            if exchange_between_bos:
                blk_prefactor = self.nbos * (self.mf.mol.nao ** 2)
            else:
                blk_prefactor = self.mf.mol.nao ** 2
            # Limit ourselves to only use quarter the maximum memory for the single largest array.
            blksize = max(1, int(__config__.MAX_MEMORY / (4 * 8.0 * blk_prefactor)))
            if blksize > self.mf.with_df.get_naoaux():
                blksize = None
            else:
                self.log.info("Using blksize of %d to generate Bosonic Hamiltonian.", blksize)

            for eri1 in self.mf.with_df.loop(blksize):
                # Here we've kept the old einsum expressions around just in case we need comparison later.
                l_ = pyscf.lib.unpack_tril(eri1)
                t_coulomb_start = timer()
                # First generate coulomb interactions effects. This all scales as N^3.
                # l_bos = einsum("npq,mpq->nm", l_, r_bos_aoa + r_bos_aob)  # N^3
                # la_ferm = einsum("npq,pi,qj->nij", l_, ca, ca)  # N^3
                # lb_ferm = einsum("npq,pi,qj->nij", l_, cb, cb)  # N^3

                l_bos = np.tensordot(l_, r_bos_aoa + r_bos_aob, ([1, 2], [1, 2]))
                la_ferm = np.tensordot(np.tensordot(l_, ca, ([1], [0])), ca, ([1], [0]))
                lb_ferm = np.tensordot(np.tensordot(l_, cb, ([1], [0])), cb, ([1], [0]))

                # print("!!1!!",
                #    abs(einsum("npq,mpq->nm", l_, r_bos_aoa + r_bos_aob) - l_bos).max(),
                #    abs(einsum("npq,pi,qj->nij", l_, ca, ca) - la_ferm).max(),
                #    abs(einsum("npq,pi,qj->nij", l_, cb, cb) - lb_ferm).max()
                # )

                # V_{npq} <= (pq|ia)C_{nia} = <pi|qa>C_{nia}
                # ccouplings_aa += einsum("nm,nij->mij", l_bos, la_ferm)  # N^3
                # ccouplings_bb += einsum("nm,nij->mij", l_bos, lb_ferm)  # N^3
                ccouplings_aa += np.tensordot(l_bos, la_ferm, ([0], [0]))
                ccouplings_bb += np.tensordot(l_bos, lb_ferm, ([0], [0]))

                # print("!!2!!",
                #      abs(einsum("nm,nij->mij", l_bos, la_ferm) - np.tensordot(l_bos, la_ferm, ([0], [0]))).max(),
                #      abs( einsum("nm,nij->mij", l_bos, lb_ferm) - np.tensordot(l_bos, lb_ferm, ([0], [0]))).max()
                #      )

                del la_ferm, lb_ferm
                # \Omega_n <= (ia|bj)C_{nia}C_{mjb} = <ib|aj>C_{nia}C_{mjb}
                # a_bos += einsum("nm,no->mo", l_bos, l_bos)  # N
                a_bos += np.tensordot(l_bos, l_bos, ([0], [0]))
                del l_bos
                # Now exchange contributions; those to the coupling are straightforward (N^3) to calculate.
                # la_singl = einsum("npq,pi->niq", l_, ca)  # N^3
                # lb_singl = einsum("npq,pi->niq", l_, cb)  # N^3
                la_singl = np.tensordot(l_, ca, ([1], [0])).transpose((0, 2, 1))  # N^3
                lb_singl = np.tensordot(l_, cb, ([1], [0])).transpose((0, 2, 1))  # N^3
                # print("!!3!!",
                #      abs(einsum("npq,pi->niq", l_, ca) - la_singl).max(),
                #      abs(einsum("npq,pi->niq", l_, cb) - lb_singl).max())
                # V_{npq} <= -(pa|iq)C_{nia} = -<pi|aq>C_{nia}
                # ccouplings_aa -= einsum("nip,njq,mpq->mji", la_singl, la_singl, r_bos_aoa)  # N^3
                # ccouplings_bb -= einsum("nip,njq,mpq->mji", lb_singl, lb_singl, r_bos_aob)  # N^3

                ccouplings_aa -= np.tensordot(
                    la_singl,
                    np.tensordot(la_singl, r_bos_aoa, ([2], [2])),  # njq,mpq->njmp
                    ([0, 2], [0, 3])
                ).transpose([2, 1, 0])  # nip,njmp->ijm->mji

                ccouplings_bb -= np.tensordot(
                    lb_singl,
                    np.tensordot(lb_singl, r_bos_aob, ([2], [2])),  # njq,mpq->njmp
                    ([0, 2], [0, 3])
                ).transpose([2, 1, 0])  # nip,njmp->ijm->mji

                # print("!!4!!",
                #      abs(einsum("nip,njq,mpq->mji", la_singl, la_singl, r_bos_aoa) - np.tensordot(
                #    la_singl,
                #    np.tensordot(la_singl, r_bos_aoa, ([2], [2])),  # njq,mpq->njmp
                #    ([0, 2], [0, 3])
                # ).transpose([2, 1, 0])).max(),
                #      abs(einsum("nip,njq,mpq->mji", lb_singl, lb_singl, r_bos_aob) - np.tensordot(
                #    lb_singl,
                #    np.tensordot(lb_singl, r_bos_aob, ([2], [2])),  # njq,mpq->njmp
                #    ([0, 2], [0, 3])
                # ).transpose([2, 1, 0])).max()
                #      )

                t_coulomb += timer() - t_coulomb_start
                del la_singl, lb_singl
                if exchange_between_bos:
                    t_bosex_start = timer()
                    # boson-boson interactions are N^4, so if have O(N) clusters this would push our scaling to N^5...
                    # Note we want both `occupied` indices of bosonic degrees of freedom to contract to same l, and the
                    # same for both `virtual` indices.
                    # Only same-spin so need to do different channels separately.
                    # \Omega_n <= (ab|ji)C_{nia}C_{mjb} = <aj|bi>C_{nia}C_{mjb}
                    # a_bos -= einsum("nqrm,nrql->ml",
                    #                einsum("npq,mpr->nqrm", l_, r_bos_aoa),
                    #                einsum("npq,lrq->nprl", l_, r_bos_aoa))
                    # a_bos -= einsum("nqrm,nrql->ml",
                    #                einsum("npq,mpr->nqrm", l_, r_bos_aob),
                    #                einsum("npq,lrq->nprl", l_, r_bos_aob))

                    a_bos -= np.tensordot(np.tensordot(l_, r_bos_aoa, ([1], [1])),  # npq,mpr->nqmr
                                          np.tensordot(l_, r_bos_aoa, ([2], [2])),  # npq,mrq->npmr
                                          ([0, 1, 3], [0, 3, 1]))  # nqmr,nrlq->ml
                    a_bos -= np.tensordot(np.tensordot(l_, r_bos_aob, ([1], [1])),  # npq,mpr->nqmr
                                          np.tensordot(l_, r_bos_aob, ([2], [2])),  # npq,mrq->npmr
                                          ([0, 1, 3], [0, 3, 1]))  # nqmr,nrlq->ml

                    t_bos_exchange += timer() - t_bosex_start
        else:
            raise NotImplementedError("Explicit QBA Hamiltonian construction is currently only implemented for use with"
                                      "density fitting.")

        couplings_aa = fcouplings_aa + ccouplings_aa
        couplings_bb = fcouplings_bb + ccouplings_bb

        nelec = self.cluster.nocc_active
        if not isinstance(nelec, int):
            nelec = sum(nelec)
        else:
            nelec *= 2
        shift = -einsum("npp->n", couplings_aa[:, :noa, :noa]) - einsum("npp->n", couplings_bb[:, :nob, :nob])

        bos_nonconserv += shift

        couplings_aa += einsum("n,pq->npq", bos_nonconserv / nelec, np.eye(noa + nva))
        couplings_bb += einsum("n,pq->npq", bos_nonconserv / nelec, np.eye(nob + nvb))

        # Decouple bosons here.
        self.bos_freqs, c = np.linalg.eigh(a_bos)
        self.couplings = (einsum("nm,npq->mqp", c, couplings_aa), einsum("nm,npq->mqp", c, couplings_bb))
        # ccouplings[n,p,q] = <pi||qa>C_{nia}; can use this for energy evaluation later.
        self.energy_couplings = (einsum("nm,npq->mqp", c, ccouplings_aa), einsum("nm,npq->mqp", c, ccouplings_bb))

        self.log.info("Time for Bosonic Hamiltonian Projection into fragment %d:  %s", self.id,
                      time_string(timer() - t0))
        if exchange_between_bos:
            self.log.info("         %s for fock components, %s for N^3 scaling coulombic components and %s for N^4 "
                          "bosonic exchange.", time_string(t_fock), time_string(t_coulomb),
                          time_string(t_bos_exchange))
        else:
            self.log.info("         %s for fock components, and %s for N^3 scaling coulombic components.",
                          time_string(t_fock), time_string(t_coulomb))

    def check_qba_approx(self, rdm1):
        """Given boson and cluster coefficient definitions, checks deviation from exact bosonic commutation relations
        within our cluster projected onto the ground state.
        This will hopefully tell us whether our bosons are likely to be a good approximation to the full system.
        We could take the L2 norm of the overall deviation, but given most of the resultant operators have essentially
        negligible expectation values with the ground state this is an unnecessarily pessimistic
        estimator.
        """

        r_bos_a, r_bos_b = self.get_rbos_split()
        r_o = self.get_overlap('mo[occ]|cluster[occ]')
        r_v = self.get_overlap('mo[vir]|cluster[vir]')
        if not self.base.is_uhf:
            r_o = (r_o, r_o)
            r_v = (r_v, r_v)
            rdm1 = (rdm1 / 2, rdm1 / 2)

        # Contributions to commutator [b_n, b_m^+]
        odev_a = einsum("nia,mja,ik,jl->nmkl", r_bos_a, r_bos_a, r_o[0], r_o[0])
        odev_b = einsum("nia,mja,ik,jl->nmkl", r_bos_b, r_bos_b, r_o[1], r_o[1])

        vdev_a = einsum("nia,mib,ac,bd->nmcd", r_bos_a, r_bos_a, r_v[0], r_v[0])
        vdev_b = einsum("nia,mib,ac,bd->nmcd", r_bos_b, r_bos_b, r_v[1], r_v[1])

        no_a, no_b = r_o[0].shape[1], r_o[1].shape[1]
        dev = einsum("nmij,ij->nm", odev_a, np.eye(no_a) - rdm1[0][:no_a, :no_a]) + \
              einsum("nmij,ij->nm", odev_b, np.eye(no_b) - rdm1[1][:no_b, :no_b]) + \
              einsum("nmab,ab->nm", vdev_a, rdm1[0][no_a:, no_a:]) + \
              einsum("nmab,ab->nm", vdev_b, rdm1[1][no_b:, no_b:])
        self.log.info("Maximum neglected local density fluctuation in quasi-boson commutation=%6.4e", abs(dev.max()))

    def get_rbos_split(self):
        r_bos_a = self.r_bos[:, :self.ov_mf]
        r_bos_b = self.r_bos[:, self.ov_mf:]
        return r_bos_a.reshape((self.nbos, self.base.nocc, self.base.nvir)), r_bos_b.reshape(
            (self.nbos, self.base.nocc, self.base.nvir))

    def kernel(self, solver=None, eris=None, construct_bath=False,
               chempot=None):
        """Solve the fragment with the specified solver and chemical potential."""
        solver = solver or self.solver

        # Create solver object
        t0 = timer()
        cluster_solver = self.get_solver(solver)
        # Chemical potential
        if chempot is not None:
            px =  self.get_fragment_projector(self.cluster.c_active)
            if isinstance(px, tuple):
                cluster_solver.v_ext = (-chempot*px[0], -chempot*px[1])
            else:
                cluster_solver.v_ext = -chempot*px

        with log_time(self.log.info, ("Time for %s solver:" % solver) + " %s"):
            cluster_solver.kernel()

        wf = cluster_solver.wf

        dm1 = wf.make_rdm1()
        dm2 = wf.make_rdm2()
        if self.nbos > 0:
            self.check_qba_approx(dm1)
        dm_eb = wf.make_rdmeb()
        self._results = results = self.Results(fid=self.id, n_active=self.cluster.norb_active,
                converged=True, wf=wf, dm1=dm1, dm2=dm2, dm_eb=dm_eb)
        results.e1, results.e2, results.e_fb = self.get_edmet_energy_contrib()

        if self.opts.make_dd_moments:
            r_o = self.get_overlap('cluster[occ]|frag')
            r_v = self.get_overlap('cluster[vir]|frag')
            if isinstance(r_o, tuple):
                r = tuple([np.concatenate([x, y], axis=0) for x, y in zip(r_o, r_v)])
            else:
                r = np.concatenate([r_o, r_v], axis=0)

            ddmoms = wf.make_dd_moms(1, coeffs=r)
            if self.opts.old_sc_condition:
                ddmoms[0] = [np.einsum("ppqq->pq", x) for x in ddmoms[0]]
                ddmoms[1] = [np.einsum("ppqq->pq", x) for x in ddmoms[1]]
            results.dd_mom0 = ddmoms[0]
            results.dd_mom1 = ddmoms[1]

        return results

    def get_solver_options(self, solver):
        solver_opts = {}
        solver_opts.update(self.opts.solver_options)
        pass_through = []
        for attr in pass_through:
            self.log.debugv("Passing fragment option %s to solver.", attr)
            solver_opts[attr] = getattr(self.opts, attr)

        return solver_opts

    def get_edmet_energy_contrib(self, hamil=None):
        """Generate EDMET energy contribution, according to expression given in appendix of EDMET preprint"""
        e1, e2 = self.get_dmet_energy_contrib(hamil)
        c_act = self.cluster.c_active
        p_imp = self.get_fragment_projector(c_act)
        if not isinstance(p_imp, tuple):
            p_imp = (p_imp, p_imp)
        dm_eb = self._results.dm_eb
        couplings = self.energy_couplings

        # Have separate spin contributions.
        if "qba" in self.opts.bosonic_interaction:
            # Already have exchange effects included in interactions, so can use straightforward contraction.
            # dm_eb -> <0|b^+ p^+ q|0> in P[p,q,b].
            # couplings -> <pi||qa>C_{nia} in couplings[n,p,q].
            # Want <pj||qb>C_{njb} ( <b_n^+ q^+ p> - <b_n q^+ p>) so our energy is:
            efb = 0.25 * (einsum("qr,npq,rpn", p_imp[0], couplings[0], dm_eb[0] - dm_eb[0].transpose(1, 0, 2)) +
                          einsum("qr,npq,rpn", p_imp[1], couplings[1], dm_eb[1] - dm_eb[1].transpose(1, 0, 2))
                          )
            self.delta = efb
        else:
            efb = 0.5 * (
                    np.einsum("pr,npq,rqn", p_imp[0], couplings[0], dm_eb[0]) +
                    np.einsum("qr,npq,prn", p_imp[0], couplings[0], dm_eb[0]) +
                    np.einsum("pr,npq,rqn", p_imp[1], couplings[1], dm_eb[1]) +
                    np.einsum("qr,npq,prn", p_imp[1], couplings[1], dm_eb[1])
            )
        return e1, e2, efb

    # From this point on have functionality to perform self-consistency.

    def construct_correlation_kernel_contrib(self, epsilon, m0_new, m1_new, eris=None, svdtol=1e-12):
        """
        Generate the contribution to the correlation kernel arising from this fragment, in terms of local degrees of
        freedom (ie cluster orbitals and bosons).
        """

        new_amb, new_apb = self.get_composite_moments(m0_new, m1_new)

        r_occ = self.get_overlap('mo[occ]|cluster[occ]')
        r_vir = self.get_overlap('mo[vir]|cluster[vir]')
        if not isinstance(r_occ, tuple): r_occ = (r_occ, r_occ)
        if not isinstance(r_vir, tuple): r_vir = (r_vir, r_vir)
        ov_a, ov_b = self.ov_active_ab
        no_a, no_b = self.nocc_ab
        nv_a, nv_b = self.nvir_ab
        ncl_a, ncl_b = self.nclus_ab
        # We want to actually consider the difference from the dRPA kernel.
        # Get irreducible polarisation propagator.
        ov_rot = self.get_rot_to_mf_ov()
        eps_loc = self.get_loc_eps(epsilon, np.concatenate([ov_rot, self.r_bos], axis=0))
        # Get eri couplings between all fermionic and boson degrees of freedom.
        eris = self.get_eri_couplings(np.concatenate([ov_rot, self.r_bos], axis=0))
        # Calculate just xc contribution.
        # For A+B need to deduct dRPA contribution.
        new_xc_apb = new_apb - eps_loc - 2 * eris
        # For A-B need to deduct effective dRPA contribution and the renormalisation of interactions introduced in
        # cluster construction.
        new_xc_amb = new_amb - eps_loc - self.amb_renorm_effect

        new_xc_a = 0.5 * (new_xc_apb + new_xc_amb)
        new_xc_b = 0.5 * (new_xc_apb - new_xc_amb)
        # Now just need to convert to ensure proper symmetries of couplings are imposed, and project each index in turn
        # into the fragment space.
        if self.opts.occ_proj_kernel:
            fr_proj = self.get_fragment_projector_ov(proj="o", inc_bosons=True)
            # Need to divide my the number of projectors actually applied; here it's just two.
            fac = 2.0
        else:
            fr_proj = self.get_fragment_projector_ov(proj="ov", inc_bosons=True)
            # Have sum of occupied and virtual projectors, so four total.
            fac = 4.0

        new_xc_a = (dot(fr_proj, new_xc_a) + dot(new_xc_a, fr_proj)) / fac
        new_xc_b = (dot(fr_proj, new_xc_b) + dot(new_xc_b, fr_proj)) / fac

        # Now need to combine A and B contributions, taking care of bosonic contributions.
        # Note that we currently won't have any boson-boson contributions, and all contributions are
        # symmetric.

        def get_fermionic_spat_contrib(acon, bcon, no_l, nv_l, no_r, nv_r):
            f_shape = (no_l, nv_l, no_r, nv_r)
            fermionic = np.zeros((no_l + nv_l,) * 2 + (no_r + nv_r,) * 2)
            fermionic[:no_l, no_l:, :no_r, no_r:] = acon.reshape(f_shape)
            fermionic[:no_l, no_l:, no_r:, :no_r] = bcon.reshape(f_shape).transpose((0, 1, 3, 2))
            fermionic = fermionic + fermionic.transpose((1, 0, 3, 2))
            return fermionic
        ferm_aa = get_fermionic_spat_contrib(new_xc_a[:ov_a, :ov_a], new_xc_b[:ov_a, :ov_a], no_a, nv_a, no_a, nv_a)
        ferm_ab = get_fermionic_spat_contrib(new_xc_a[:ov_a, ov_a:ov_a + ov_b], new_xc_b[:ov_a, ov_a:ov_a+ov_b],
                                             no_a, nv_a, no_b, nv_b)
        ferm_bb = get_fermionic_spat_contrib(new_xc_a[ov_a:ov_a+ov_b, ov_a:ov_a+ov_b],
                                             new_xc_b[ov_a:ov_a+ov_b, ov_a:ov_a+ov_b], no_b, nv_b, no_b, nv_b)

        def get_fb_spat_contrib(acon, bcon, no, nv):
            fb_shape = (no, nv, self.nbos)
            fermbos = np.zeros((no + nv,) * 2 + (self.nbos,))
            fermbos[:no, no:, :] = acon.reshape(fb_shape)
            fermbos[no:, :no, :] = bcon.reshape(fb_shape).transpose((1, 0, 2))
            return fermbos

        if self.opts.boson_xc_kernel:
            fb_a = get_fb_spat_contrib(new_xc_a[:ov_a, ov_a+ov_b:], new_xc_b[:ov_a, ov_a+ov_b:], no_a, nv_a)
            fb_b = get_fb_spat_contrib(new_xc_a[ov_a:ov_a+ov_b, ov_a+ov_b:], new_xc_b[ov_a:ov_a+ov_b, ov_a+ov_b:],
                                       no_b, nv_b)
        else:
            fb_a = np.zeros((no_a + nv_a,) * 2 + (0,))
            fb_b = np.zeros((no_b + nv_b,) * 2 + (0,))

        if self.base.with_df:
            # If using RI we can now perform an svd to generate a low-rank representation in the cluster.
            def construct_low_rank_rep(vaa, vab, vbb, v_fb_a, v_fb_b):
                """Generates low-rank representation of kernel. Note that this will usually be non-PSD, so a real
                representation will be necessarily asymmetric. Once code is generalised for complex numbers can
                use symmetric decomposition..."""
                na, nb = vaa.shape[0], vbb.shape[0]
                nbos = v_fb_a.shape[2]
                nferm_tot = na ** 2 + nb ** 2

                vaa = vaa.reshape((na ** 2, na ** 2))
                vbb = vbb.reshape((nb ** 2, nb ** 2))
                vab = vab.reshape((na ** 2, nb ** 2))

                v_fb_a_ex = v_fb_a.reshape((na ** 2, nbos))
                v_fb_b_ex = v_fb_b.reshape((nb ** 2, nbos))

                v_fb_a_dex = v_fb_a.transpose((1, 0, 2)).reshape((na ** 2, nbos))
                v_fb_b_dex = v_fb_b.transpose((1, 0, 2)).reshape((nb ** 2, nbos))

                fullv = np.zeros((na ** 2 + nb ** 2 + 2 * nbos,) * 2)
                fullv[:na ** 2, :na ** 2] = vaa
                fullv[na ** 2:nferm_tot, na ** 2:nferm_tot] = vbb
                fullv[:na ** 2, na ** 2:nferm_tot] = vab
                fullv[na ** 2:nferm_tot, :na ** 2] = vab.T

                # Component coupling to bosonic excitations.
                fullv[:na ** 2, nferm_tot:nferm_tot + nbos] = v_fb_a_ex
                fullv[na ** 2:nferm_tot, nferm_tot:nferm_tot + nbos] = v_fb_b_ex

                fullv[nferm_tot:nferm_tot + nbos, :na ** 2] = v_fb_a_ex.T
                fullv[nferm_tot:nferm_tot + nbos, na ** 2:nferm_tot] = v_fb_b_ex.T

                # Component coupling to bosonic excitations.
                fullv[:na ** 2, nferm_tot + nbos:] = v_fb_a_dex
                fullv[na ** 2:nferm_tot, nferm_tot + nbos:] = v_fb_b_dex

                fullv[nferm_tot + nbos:, :na ** 2] = v_fb_a_dex.T
                fullv[nferm_tot + nbos:, na ** 2:nferm_tot] = v_fb_b_dex.T

                u, s, v = np.linalg.svd(fullv, full_matrices=False)
                want = s > svdtol
                nwant = sum(want)
                self.log.info("Fragment %d gives rank %d xc-kernel contribution.", self.id, nwant)
                repr_l = einsum("n,np->np", s[:nwant] ** (0.5), v[:nwant])
                repr_r = einsum("n,pn->np", s[:nwant] ** (0.5), u[:, :nwant])

                repf_a = (repr_l[:, :na ** 2].reshape((nwant, na, na)),
                          repr_r[:, :na ** 2].reshape((nwant, na, na)))
                repf_b = (repr_l[:, na ** 2:nferm_tot].reshape((nwant, nb, nb)),
                          repr_r[:, na ** 2:nferm_tot].reshape((nwant, nb, nb)))
                repbos_ex = (repr_l[:, nferm_tot:nferm_tot + nbos], repr_r[:, nferm_tot:nferm_tot + nbos])
                repbos_dex = (repr_l[:, nferm_tot + nbos:], repr_r[:, nferm_tot + nbos:])
                return repf_a, repf_b, repbos_ex, repbos_dex

            return construct_low_rank_rep(ferm_aa, ferm_ab, ferm_bb, fb_a, fb_b)
        else:
            return ferm_aa, ferm_ab, ferm_bb, fb_a, fb_b

    def get_correlation_kernel_contrib(self, contrib):
        """Gets contribution to xc kernel in full space of system."""

        c = dot(self.base.get_ovlp(), self.cluster.c_active)

        if self.base.with_df:
            # First get the contribution from the fermionic degrees of freedom.
            res = [tuple([einsum("nij,pi,qj->npq", x, c, c) for x in y]) for y in contrib[:2]]
            if self.opts.boson_xc_kernel:
                repbos_ex, repbos_dex = contrib[2:]
                r_ao_bosa, r_ao_bosb = self.r_ao_bos

                bos_contrib = [
                    (einsum("nz,zpq->npq", repbos_ex[0], r_ao_bosa) + einsum("nz,zpq->nqp", repbos_dex[0], r_ao_bosa),
                     einsum("nz,zpq->npq", repbos_ex[1], r_ao_bosa) + einsum("nz,zpq->nqp", repbos_dex[1], r_ao_bosa)),
                    (einsum("nz,zpq->npq", repbos_ex[0], r_ao_bosb) + einsum("nz,zpq->nqp", repbos_dex[0], r_ao_bosb),
                     einsum("nz,zpq->npq", repbos_ex[1], r_ao_bosb) + einsum("nz,zpq->nqp", repbos_dex[1], r_ao_bosb))]
                res = [tuple([z1 + z2 for z1, z2 in zip(x, y)]) for x, y in zip(res, bos_contrib)]
            self.prev_xc_contrib = res
            return res
        else:
            v_aa, v_ab, v_bb, fb_a, fb_b = contrib
            v_aa = einsum("ijkl,pi,qj,rk,sl->pqrs", v_aa, c, c, c, c)
            v_ab = einsum("ijkl,pi,qj,rk,sl->pqrs", v_ab, c, c, c, c)
            v_bb = einsum("ijkl,pi,qj,rk,sl->pqrs", v_bb, c, c, c, c)

            if self.opts.boson_xc_kernel:
                r_bosa, r_bosb = self.r_bos_ao
                # First bosonic excitations, need to consider boson for both first and second index pair.
                bos_v_aa = einsum("ijn,pi,qj,nrs->pqrs", fb_a, c, c, r_bosa)
                bos_v_aa += einsum("pqrs->rspq", bos_v_aa)
                bos_v_bb = einsum("ijn,pi,qj,nrs->pqrs", fb_b, c, c, r_bosb)
                bos_v_bb += einsum("pqrs->rspq", bos_v_bb)
                bos_v_ab = einsum("ijn,pi,qj,nrs->pqrs", fb_a, c, c, r_bosb)
                bos_v_ab += einsum("ijn,pi,qj,nrs->rspq", fb_b, c, c, r_bosa)
                # Bosonic dexcitations contributions swap pqrs->qpsr.
                bos_v_aa += einsum("pqrs->qpsr", bos_v_aa)
                bos_v_ab += einsum("pqrs->qpsr", bos_v_ab)
                bos_v_bb += einsum("pqrs->qpsr", bos_v_bb)

                v_aa += bos_v_aa
                v_ab += bos_v_ab
                v_bb += bos_v_bb

            self.prev_xc_contrib = (v_aa, v_ab, v_bb)

            return v_aa, v_ab, v_bb

    def get_composite_moments(self, m0_new, m1_new):
        """Construct composite moments using the local solver dd moments and the lattice RPA moments"""
        # Get the ApB, AmB and m0 for this cluster. Note that this is pre-boson decoupling, but we don't actually care
        # about that here and it shouldn't change our answer.
        apb_orig = self.apb
        amb_orig = self.amb
        m0_orig = self.eta0
        # Now want to construct rotations defining which degrees of freedom contribute to two-point quantities.
        rot_ov_frag, rot_frag_ov, proj_to_order = self.get_rot_ov_frag()
        ov_a, ov_b = self.ov_active_ab
        # Now generate new moments in whatever space our self-consistency condition requires.
        m0_new = [dot(proj_to_order.T, x.reshape((proj_to_order.shape[0],) * 2), proj_to_order) for x in m0_new]
        m1_new = [dot(proj_to_order.T, x.reshape((proj_to_order.shape[0],) * 2), proj_to_order) for x in m1_new]

        def get_updated(orig, update, rot_ovf, rot_fov):
            """Given the original value of a block, the updated solver value, and rotations between appropriate spaces
            generate the updated value of the appropriate block."""
            if not isinstance(rot_ovf, tuple): rot_ovf = (rot_ovf, rot_ovf)
            if not isinstance(rot_fov, tuple): rot_fov = (rot_fov, rot_fov)
            # Generate difference in local, two-point excitation basis.
            diff = update - np.linalg.multi_dot([rot_ovf[0], orig, rot_ovf[1].T])
            return orig + np.linalg.multi_dot([rot_fov[0], diff, rot_fov[1].T])

        def get_updated_spincomponents(orig, update, rot_ov_frag, rot_frag_ov):
            newmat = orig.copy()

            newmat[:ov_a, :ov_a] = get_updated(newmat[:ov_a, :ov_a], update[0], rot_ov_frag[0], rot_frag_ov[0])
            newmat[:ov_a, ov_a:ov_a + ov_b] = get_updated(newmat[:ov_a, ov_a:ov_a + ov_b], update[1], rot_ov_frag,
                                                          rot_frag_ov)
            newmat[ov_a:ov_a + ov_b, :ov_a] = newmat[:ov_a, ov_a:ov_a + ov_b].T
            newmat[ov_a:ov_a + ov_b, ov_a:ov_a + ov_b] = get_updated(newmat[ov_a:ov_a + ov_b, ov_a:ov_a + ov_b],
                                                                     update[2],
                                                                     rot_ov_frag[1], rot_frag_ov[1])
            return newmat

        new_amb = get_updated_spincomponents(amb_orig, m1_new, rot_ov_frag, rot_frag_ov)
        new_m0 = get_updated_spincomponents(m0_orig, m0_new, rot_ov_frag, rot_frag_ov)
        new_m0_inv = np.linalg.inv(new_m0)
        new_apb = np.linalg.multi_dot([new_m0_inv, new_amb, new_m0_inv])

        return new_amb, new_apb

    def get_rot_ov_frag(self):
        """Get rotations between the relevant space for fragment two-point excitations and the cluster active occupied-
        virtual excitations."""

        occ_frag_rot = self.get_overlap('cluster[occ]|frag')
        vir_frag_rot = self.get_overlap('cluster[vir]|frag')
        ov_loc = self.ov_active
        if self.opts.old_sc_condition:
            # Then get projectors to local quantities in ov-basis. Note this needs to be stacked to apply to each spin
            # pairing separately.
            rot_ov_frag = np.einsum("ip,ap->pia", occ_frag_rot, vir_frag_rot).reshape((-1, ov_loc))
            # Get pseudo-inverse to map from frag to loc. Since occupied-virtual excitations aren't spanning this
            # isn't a simple transpose.
            rot_frag_ov = np.linalg.pinv(rot_ov_frag)
            proj_to_order = np.eye(rot_ov_frag.shape[0])
        else:
            # First, grab rotations from particle-hole excitations to fragment degrees of freedom, ignoring reordering
            rot_ov_frag = np.einsum("ip,aq->pqia", occ_frag_rot, vir_frag_rot).reshape((-1, ov_loc))
            # Set up matrix to map down to only a single index ordering.
            proj_to_order = np.zeros((self.n_frag,) * 4)
            for p in range(self.n_frag):
                for q in range(p + 1):
                    proj_to_order[p, q, p, q] = proj_to_order[q, p, p, q] = 1.0
            proj_to_order = proj_to_order.reshape((self.n_frag ** 2, self.n_frag, self.n_frag))
            # Now restrict to triangular portion of array
            proj_to_order = pyscf.lib.pack_tril(proj_to_order)
            # proj_from_order = np.linalg.pinv(proj_to_order)
            # Now have rotation between single fragment ordering, and fragment particle-hole excits.
            rot_ov_frag = dot(proj_to_order.T, rot_ov_frag)
            # Get pseudo-inverse to map from frag to loc. Since occupied-virtual excitations aren't spanning this
            # isn't a simple transpose.
            rot_frag_ov = np.linalg.pinv(rot_ov_frag)
        # Return tuples so can can unified interface with UHF implementation.
        return (rot_ov_frag, rot_ov_frag), (rot_frag_ov, rot_frag_ov), proj_to_order

    def calc_exact_ac(self, eps, use_plasmon=True, deg=5):
        """Evaluate the exact local energy for RPA in this cluster via the Adiabatic Connection, with or without
        the plasmon formula. Note that although

        """
        ov_rot = self.get_rot_to_mf_ov()
        # Get couplings between all fermionic and boson degrees of freedom.
        eris = self.get_eri_couplings(np.concatenate([ov_rot, self.r_bos], axis=0))

        eps_loc = self.get_loc_eps(eps, np.concatenate([ov_rot, self.r_bos], axis=0))

        fproj_ov = self.get_fragment_projector_ov()

        xc_apb = self.apb - eps_loc - 2 * eris
        # NB for the sake of our local energy evaluation the renormalisation is just a component of the coulomb
        # interaction.
        xc_amb = self.amb - eps_loc - self.amb_renorm_effect

        def calc_eta0(alpha):
            amb_alpha = eps_loc + (self.amb - eps_loc) * alpha
            apb_alpha = eps_loc + (self.apb - eps_loc) * alpha
            # e, c = np.linalg.eig(dot(amb, apb))
            MPrt = scipy.linalg.sqrtm(dot(amb_alpha, apb_alpha))  # einsum("pn,n,qn->pq", c, e ** (0.5), c)
            eta0 = dot(MPrt, np.linalg.solve(apb_alpha, np.eye(apb_alpha.shape[0])))
            return eta0

        def calc_contrib_partialint(alpha):
            eta0 = calc_eta0(alpha)
            eta0inv = np.linalg.inv(eta0)

            return -(einsum("pq,qr,rp->", fproj_ov, eta0[:self.ov_active_tot], xc_apb[:, :self.ov_active_tot]) +
                     einsum("pq,qr,rp->", fproj_ov, eta0inv[:self.ov_active_tot],
                            xc_amb[:, :self.ov_active_tot])) / 4

        def calc_contrib_direct(alpha):
            eta0 = calc_eta0(alpha)
            eta0inv = np.linalg.inv(eta0)
            # This is just the contribution from the bare, standard coulomb interaction.
            e_bare = einsum("pq,pr,rq->", fproj_ov,
                            (eta0 - np.eye(self.ov_active_tot + self.nbos))[:self.ov_active_tot],
                            eris[:, :self.ov_active_tot]) / 2
            # Need to account for renormalisation of bosonic interactions, which is included in cluster coulomb kernel.
            renorm = self.amb_renorm_effect / 2
            e_renorm = einsum("pq,pr,rq->", fproj_ov,
                              (eta0inv - np.eye(self.ov_active_tot + self.nbos))[:self.ov_active_tot],
                              renorm[:, :self.ov_active_tot]) / 2

            return e_bare + e_renorm

        def run_ac_inter(func, deg=5):
            points, weights = np.polynomial.legendre.leggauss(deg)
            # Shift and reweight to interval of [0,1].
            points += 1
            points /= 2
            weights /= 2
            return sum([w * func(p) for w, p in zip(weights, points)])

        if use_plasmon:
            e_plasmon = (einsum("pq,qr,rp->", fproj_ov, self.eta0[:self.ov_active_tot],
                                self.apb[:, :self.ov_active_tot]) - (
                             einsum("pq,qp->", fproj_ov,
                                    (eps_loc + eris + self.amb_renorm_effect / 2)[:self.ov_active_tot,
                                    :self.ov_active_tot]))) / 2

            return e_plasmon + run_ac_inter(calc_contrib_partialint, deg)

        else:
            return run_ac_inter(calc_contrib_direct, deg)

    def test_total_rpa_energy(self, eps, use_plasmon=True, deg=5):
        """Evaluate the exact local energy for RPA in this cluster via the Adiabatic Connection, with or without
        the plasmon formula. Note that although

        """
        ov_rot = self.get_rot_to_mf_ov()
        # Get couplings between all fermionic and boson degrees of freedom.
        eris = self.get_eri_couplings(np.concatenate([ov_rot, self.r_bos], axis=0))

        eps_loc = self.get_loc_eps(eps, np.concatenate([ov_rot, self.r_bos], axis=0))
        xc_apb = self.apb - eps_loc - 2 * eris
        # NB for the sake of our local energy evaluation the renormalisation is just a component of the coulomb
        # interaction.
        xc_amb = self.amb - eps_loc - self.amb_renorm_effect

        def calc_eta0(alpha):
            amb_alpha = eps_loc + (self.amb - eps_loc) * alpha
            apb_alpha = eps_loc + (self.apb - eps_loc) * alpha
            # e, c = np.linalg.eig(dot(amb, apb))
            MPrt = scipy.linalg.sqrtm(dot(amb_alpha, apb_alpha))  # einsum("pn,n,qn->pq", c, e ** (0.5), c)
            eta0 = dot(MPrt, np.linalg.solve(apb_alpha, np.eye(apb_alpha.shape[0])))
            return eta0

        def calc_contrib_partialint(alpha):
            eta0 = calc_eta0(alpha)
            eta0inv = np.linalg.inv(eta0)

            return -(einsum("pq,qp->", eta0, xc_apb) +
                     einsum("pq,qp->", eta0inv, xc_amb)) / 4

        def calc_contrib_direct(alpha):
            eta0 = calc_eta0(alpha)
            eta0inv = np.linalg.inv(eta0)
            # This is just the contribution from the bare, standard coulomb interaction.
            e_bare = einsum("pq,qp->", (eta0 - np.eye(self.ov_active_tot + self.nbos)), eris) / 2
            # Need to account for renormalisation of bosonic interactions, which is included in cluster coulomb kernel.
            renorm = self.amb_renorm_effect / 2
            e_renorm = einsum("pq,qp->", (eta0inv - np.eye(self.ov_active_tot + self.nbos)), renorm) / 2

            return e_bare + e_renorm

        def run_ac_inter(func, deg=5):
            points, weights = np.polynomial.legendre.leggauss(deg)
            # Shift and reweight to interval of [0,1].
            points += 1
            points /= 2
            weights /= 2
            return sum([w * func(p) for w, p in zip(weights, points)])

        e_plasmon = (einsum("pq,qp->", self.eta0, self.apb) -
                     ((eps_loc + eris + self.amb_renorm_effect / 2).trace())) / 2

        e_plasmon = e_plasmon + run_ac_inter(calc_contrib_partialint, deg)

        e_direct = run_ac_inter(calc_contrib_direct, deg)

        self.log.info("Difference between plasmon and direct AC total correlation energies: %6.4e",
                      e_plasmon - e_direct)

        return e_plasmon, e_direct

    @property
    def ov_active_ab(self):
        ov = self.ov_active
        if isinstance(ov, int):
            return (ov, ov)
        else:
            return ov

    @property
    def nocc_ab(self):
        no = self.cluster.nocc_active
        if isinstance(no, int):
            return (no, no)
        else:
            return no

    @property
    def nclus_ab(self):
        ncl = self.cluster.norb_active
        if isinstance(ncl, int):
            return (ncl, ncl)
        else:
            return ncl

    @property
    def nvir_ab(self):
        return tuple([x - y for x, y in zip(self.nclus_ab, self.nocc_ab)])

    def split_ov_spin_components(self, mat):
        ov = self.ov_active
        if isinstance(ov, tuple):
            ova, ovb = ov
        else:
            ova = ovb = ov

        return mat[:ova, :ova], mat[:ova, ova:ova + ovb], mat[ova:ova + ovb, ova:ova + ovb]


def bogoliubov_decouple(apb, amb):
    # Perform quick bogliubov transform to decouple our bosons.
    rt_amb = scipy.linalg.sqrtm(amb)
    m = dot(rt_amb, apb, rt_amb)
    e, c = np.linalg.eigh(m)
    freqs = e ** (0.5)

    xpy = np.einsum("n,qp,pn->qn", freqs ** (-0.5), rt_amb, c)
    xmy = np.einsum("n,qp,pn->qn", freqs ** (0.5), np.linalg.inv(rt_amb), c)
    x = 0.5 * (xpy + xmy)
    y = 0.5 * (xpy - xmy)
    return freqs, x, y<|MERGE_RESOLUTION|>--- conflicted
+++ resolved
@@ -7,11 +7,7 @@
 
 from vayesta.core.util import dot, einsum, log_time, time_string
 from vayesta.dmet.fragment import DMETFragment
-<<<<<<< HEAD
-from vayesta.solver import get_solver_class
-=======
 from vayesta.solver import check_solver_config
->>>>>>> ed2f91ff
 from vayesta.core.bath import helper
 
 
