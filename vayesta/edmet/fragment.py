--- conflicted
+++ resolved
@@ -15,11 +15,8 @@
     pass
 
 
-<<<<<<< HEAD
-VALID_SOLVERS = ["EBFCI", "EBFCIQMC"]
-=======
-VALID_SOLVERS = ["EBFCI", "EBCCSD"]  # , "EBFCIQMC"]
->>>>>>> 2a7a8fe4
+
+VALID_SOLVERS = ["EBFCI", "EBCCSD" , "EBFCIQMC"]
 
 
 class EDMETFragment(DMETFragment):
@@ -437,23 +434,6 @@
         # This will be zero if at HF solution.
         # V_n <= C_{nia}f_{ia}
         bos_nonconserv = einsum("npq,pq->n", r_bos_aoa, fa) + einsum("npq,pq->n", r_bos_aob, fb)
-<<<<<<< HEAD
-        a_bos = einsum("npq,msr,qr,ps->nm", r_bos_aoa, r_bos_aoa, fa, self.base.get_ovlp()) + \
-                einsum("npq,msr,qr,ps->nm", r_bos_aob, r_bos_aob, fb, self.base.get_ovlp())
-        a_bos -= einsum("npq,mrs,pr,qs->nm", r_bos_aoa, r_bos_aoa, fa, self.base.get_ovlp()) + \
-                 einsum("npq,mrs,pr,qs->nm", r_bos_aob, r_bos_aob, fb, self.base.get_ovlp())
-        b_bos = np.zeros_like(a_bos)
-
-        couplings_aa = np.zeros((self.nbos,) + (coa.shape[1] + cva.shape[1],) * 2)
-        couplings_bb = np.zeros((self.nbos,) + (cob.shape[1] + cvb.shape[1],) * 2)
-
-        couplings_aa[:, :noa, noa:] = einsum("npq,qr,pi,rc->nic", r_bos_aoa, fa, coa, cva) - einsum(
-            "npq,pr,ri,qc->nic", r_bos_aoa, fa, coa, cva)
-        couplings_bb[:, :nob, nob:] = einsum("npq,qr,pi,rc->nic", r_bos_aob, fb, cob, cvb) - einsum(
-            "npq,pr,ri,qc->nic", r_bos_aob, fb, cob, cvb)
-
-        # Get coulombic contribution.
-=======
         # \Omega_n <= C_{mia}C_{nib}f_{ab} - C_{mia}C_{nja}f_{ij}
         a_bos = einsum("npq,msr,qr,ps->nm", r_bos_aoa, r_bos_aoa, fa, ovlp) + \
                 einsum("npq,msr,qr,ps->nm", r_bos_aob, r_bos_aob, fb, ovlp)
@@ -493,7 +473,6 @@
         if exchange_between_bos:
             t_bos_exchange = 0
 
->>>>>>> 2a7a8fe4
         if self.base.with_df:
             if exchange_between_bos:
                 blk_prefactor = self.nbos * (self.mf.mol.nao ** 2)
@@ -511,12 +490,6 @@
                 l_ = pyscf.lib.unpack_tril(eri1)
                 t_coulomb_start = timer()
                 # First generate coulomb interactions effects. This all scales as N^3.
-<<<<<<< HEAD
-                l_bos = einsum("npq,mpq->nm", l_, r_bos_aoa + r_bos_aob)  # N^3
-
-                la_ferm = einsum("npq,pi,qj->nij", l_, coa, cva)  # N^3
-                lb_ferm = einsum("npq,pi,qj->nij", l_, cvb, cvb)  # N^3
-=======
                 # l_bos = einsum("npq,mpq->nm", l_, r_bos_aoa + r_bos_aob)  # N^3
                 # la_ferm = einsum("npq,pi,qj->nij", l_, ca, ca)  # N^3
                 # lb_ferm = einsum("npq,pi,qj->nij", l_, cb, cb)  # N^3
@@ -541,7 +514,6 @@
                 #      abs(einsum("nm,nij->mij", l_bos, la_ferm) - np.tensordot(l_bos, la_ferm, ([0], [0]))).max(),
                 #      abs( einsum("nm,nij->mij", l_bos, lb_ferm) - np.tensordot(l_bos, lb_ferm, ([0], [0]))).max()
                 #      )
->>>>>>> 2a7a8fe4
 
                 del la_ferm, lb_ferm
                 # \Omega_n <= (ia|bj)C_{nia}C_{mjb} = <ib|aj>C_{nia}C_{mjb}
@@ -549,13 +521,6 @@
                 a_bos += np.tensordot(l_bos, l_bos, ([0], [0]))
                 del l_bos
                 # Now exchange contributions; those to the coupling are straightforward (N^3) to calculate.
-<<<<<<< HEAD
-                la_singl = einsum("npq,pi->niq", l_, ca)  # N^3
-                lb_singl = einsum("npq,pi->niq", l_, cb)  # N^3
-
-                couplings_aa[:, :noa, noa:] = couplings_aa[:, :noa, noa:] - einsum("nip,njq,mpq->mij", la_singl[:,:noa], la_singl[:, noa:], r_bos_aoa)  # N^3
-                couplings_bb[:, :nob, nob:] = couplings_bb[:, :nob, nob:] - einsum("nip,njq,mpq->mij", lb_singl[:,:nob], lb_singl[:,nob:], r_bos_aob)  # N^3
-=======
                 # la_singl = einsum("npq,pi->niq", l_, ca)  # N^3
                 # lb_singl = einsum("npq,pi->niq", l_, cb)  # N^3
                 la_singl = np.tensordot(l_, ca, ([1], [0])).transpose((0, 2, 1))  # N^3
@@ -593,7 +558,6 @@
                 #      )
 
                 t_coulomb += timer() - t_coulomb_start
->>>>>>> 2a7a8fe4
                 del la_singl, lb_singl
                 if exchange_between_bos:
                     t_bosex_start = timer()
@@ -621,20 +585,6 @@
             raise NotImplementedError("Explicit QBA Hamiltonian construction is currently only implemented for use with"
                                       "density fitting.")
 
-<<<<<<< HEAD
-        # Need to check if boson-number-nonconserving value is nonzero:
-        if any(abs(bos_nonconserv) > 1e-6):
-            self.log.warning("Treating boson-non-conserving contribution via explicit density coupling; this is likely"
-                             " to result in less compact bosonic degrees of freedom than ZPM removal.")
-            #
-            nelec = self.cluster.nocc_active
-            if not isinstance(nelec, int):
-                nelec = sum(nelec)
-            couplings_aa += einsum("n,pq->npq", bos_nonconserv / nelec, np.eye(coa.shape[1] + cva.shape[1]))
-            couplings_bb += einsum("n,pq->npq", bos_nonconserv / nelec, np.eye(cob.shape[1] + cvb.shape[1]))
-
-        return couplings_aa, couplings_bb, a_bos, b_bos
-=======
         couplings_aa = fcouplings_aa + ccouplings_aa
         couplings_bb = fcouplings_bb + ccouplings_bb
 
@@ -665,7 +615,6 @@
         else:
             self.log.info("         %s for fock components, and %s for N^3 scaling coulombic components.",
                           time_string(t_fock), time_string(t_coulomb))
->>>>>>> 2a7a8fe4
 
     def check_qba_approx(self, rdm1):
         """Given boson and cluster coefficient definitions, checks deviation from exact bosonic commutation relations
