--- conflicted
+++ resolved
@@ -24,10 +24,6 @@
         make_dd_moments: bool = True
         old_sc_condition: bool = NotSet
         max_bos: int = NotSet
-<<<<<<< HEAD
-        renorm_energy_couplings: bool = NotSet
-=======
->>>>>>> 5a0f8721
         occ_proj_kernel: bool = NotSet
         boson_xc_kernel: bool = NotSet
         bosonic_interaction: str = NotSet
@@ -256,7 +252,6 @@
             renorm_amb -= dc_amb
 
         self.save_wxc = self._get_boson_hamil(apb, renorm_amb)
-<<<<<<< HEAD
 
         if self.opts.bosonic_interaction.lower() == "xc":
             couplings_aa, couplings_bb, a_bos, b_bos = self.save_wxc
@@ -269,20 +264,6 @@
             self.log.critical("Unknown bosonic interaction kernel specified.")
             raise RuntimeError
 
-=======
-
-        if self.opts.bosonic_interaction.lower() == "xc":
-            couplings_aa, couplings_bb, a_bos, b_bos = self.save_wxc
-        elif self.opts.bosonic_interaction.lower() == "direct":
-            couplings_aa, couplings_bb, a_bos, b_bos = self.save_noxc
-        elif "qba" in self.opts.bosonic_interaction.lower():
-            bosonic_exchange = "bos_ex" in self.opts.bosonic_interaction.lower()
-            couplings_aa, couplings_bb, a_bos, b_bos = self.proj_hamil_qba(exchange_between_bos=bosonic_exchange)
-        else:
-            self.log.critical("Unknown bosonic interaction kernel specified.")
-            raise RuntimeError
-
->>>>>>> 5a0f8721
         self.a_bos = a_bos
 
         self.bos_freqs, x, y = bogoliubov_decouple(a_bos + b_bos, a_bos - b_bos)
@@ -424,12 +405,9 @@
         coa, cob = self.get_co_active()
         cva, cvb = self.get_cv_active()
 
-<<<<<<< HEAD
-=======
         noa, nva = coa.shape[1], cva.shape[1]
         nob, nvb = cob.shape[1], cvb.shape[1]
 
->>>>>>> 5a0f8721
         # Can just use expressions for Hamiltonian elements between single excitations.
         # First, get fock contributions. All are N^3 or less.
         # This will be zero if at HF solution.
@@ -442,15 +420,10 @@
 
         couplings_aa = np.zeros((self.nbos,) + (coa.shape[1] + cva.shape[1],) * 2)
         couplings_bb = np.zeros((self.nbos,) + (cob.shape[1] + cvb.shape[1],) * 2)
-<<<<<<< HEAD
-        couplings_aa[:, :coa.shape[1], coa.shape[1]:] = einsum("npq,qr,pi,rc->nic", r_bos_aoa, fa, coa, cva) - einsum(
-            "npq,pr,ri,qc->nic", r_bos_aoa, fa, coa, cva)
-        couplings_bb[:, :cob.shape[1], cob.shape[1]:] = einsum("npq,qr,pi,rc->nic", r_bos_aob, fb, cob, cvb) - einsum(
-=======
+
         couplings_aa[:, :noa, noa:] = einsum("npq,qr,pi,rc->nic", r_bos_aoa, fa, coa, cva) - einsum(
             "npq,pr,ri,qc->nic", r_bos_aoa, fa, coa, cva)
         couplings_bb[:, :nob, nob:] = einsum("npq,qr,pi,rc->nic", r_bos_aob, fb, cob, cvb) - einsum(
->>>>>>> 5a0f8721
             "npq,pr,ri,qc->nic", r_bos_aob, fb, cob, cvb)
 
         # Get coulombic contribution.
@@ -459,34 +432,21 @@
                 l_ = pyscf.lib.unpack_tril(eri1)
                 # First generate coulomb interactions effects. This all scales as N^3.
                 l_bos = einsum("npq,mpq->nm", l_, r_bos_aoa + r_bos_aob)  # N^3
-<<<<<<< HEAD
-                la_ferm = einsum("npq,pi,qj->nij", l_, ca, ca)  # N^3
-                lb_ferm = einsum("npq,pi,qj->nij", l_, cb, cb)  # N^3
-
-                couplings_aa += einsum("nm,nij->mij", l_bos, la_ferm)  # N^3
-                couplings_bb += einsum("nm,nij->mij", l_bos, lb_ferm)  # N^3
-=======
+
                 la_ferm = einsum("npq,pi,qj->nij", l_, coa, cva)  # N^3
                 lb_ferm = einsum("npq,pi,qj->nij", l_, cvb, cvb)  # N^3
 
                 couplings_aa[:, :noa, noa:] = couplings_aa[:, :noa, noa:] + einsum("nm,nij->mij", l_bos, la_ferm)  # N^3
                 couplings_bb[:, :nob, nob:] = couplings_bb[:, :nob, nob:] + einsum("nm,nij->mij", l_bos, lb_ferm)  # N^3
->>>>>>> 5a0f8721
                 del la_ferm, lb_ferm
                 a_bos += einsum("nm,no->mo", l_bos, l_bos)  # N
                 del l_bos
                 # Now exchange contributions; those to the coupling are straightforward (N^3) to calculate.
                 la_singl = einsum("npq,pi->niq", l_, ca)  # N^3
                 lb_singl = einsum("npq,pi->niq", l_, cb)  # N^3
-<<<<<<< HEAD
-                couplings_aa -= einsum("nip,njq,mpq->mij", la_singl, la_singl, r_bos_aoa)  # N^3
-                couplings_bb -= einsum("nip,njq,mpq->mij", lb_singl, lb_singl, r_bos_aob)  # N^3
-=======
-
 
                 couplings_aa[:, :noa, noa:] = couplings_aa[:, :noa, noa:] - einsum("nip,njq,mpq->mij", la_singl[:,:noa], la_singl[:, noa:], r_bos_aoa)  # N^3
                 couplings_bb[:, :nob, nob:] = couplings_bb[:, :nob, nob:] - einsum("nip,njq,mpq->mij", lb_singl[:,:nob], lb_singl[:,nob:], r_bos_aob)  # N^3
->>>>>>> 5a0f8721
                 del la_singl, lb_singl
                 if exchange_between_bos:
                     # boson-boson interactions are N^4, so if have O(N) clusters this would push our scaling to N^5...
@@ -498,11 +458,7 @@
         else:
             raise NotImplementedError("Explicit QBA Hamiltonian construction is currently only implemented for use with"
                                       "density fitting.")
-<<<<<<< HEAD
-=======
-
-
->>>>>>> 5a0f8721
+
         # Need to check if boson-number-nonconserving value is nonzero:
         if any(abs(bos_nonconserv) > 1e-6):
             self.log.warning("Treating boson-non-conserving contribution via explicit density coupling; this is likely"
