# Standard libaries
from datetime import datetime
import dataclasses
import typing
from typing import Optional, Union, List

# External libaries
import numpy as np

# Internal libaries
import pyscf
import pyscf.pbc
import pyscf.cc

# Local modules
import vayesta
from vayesta.core.util import *
from vayesta.core.qemb import Fragment as BaseFragment
from vayesta.solver import get_solver_class
from vayesta.core.fragmentation import IAO_Fragmentation
from vayesta.core.types import RFCI_WaveFunction, RCCSDTQ_WaveFunction

from vayesta.core.bath import BNO_Threshold
from vayesta.core.bath import DMET_Bath
from vayesta.core.types import Orbitals
from vayesta.core import ao2mo
from vayesta.mpi import mpi

from . import ewf


# Get MPI rank of fragment
get_fragment_mpi_rank = lambda *args : args[0].mpi_rank


@dataclasses.dataclass
class Options(BaseFragment.Options):
    # Inherited from Embedding
    # ------------------------
    # --- Couple embedding problems (currently only CCSD and MPI)
    coupled_iterations: bool = None
    t_as_lambda: bool = None                # If True, use T-amplitudes inplace of Lambda-amplitudes
    bsse_correction: bool = None
    bsse_rmax: float = None
    sc_mode: int = None
    nelectron_target: float = None          # If set, adjust bath chemical potential until electron number in fragment equals nelectron_target
    nelectron_target_atol: float = 1e-6
    nelectron_target_rtol: float = 1e-6
    # Calculation modes
    calc_e_wf_corr: bool = None
    calc_e_dm_corr: bool = None
    store_wf_type: str = None               # If set, fragment WFs will be converted to the respective type, before storing them
    # Fragment specific
    # -----------------
    wf_factor: Optional[int] = None
    # TODO: move these:
    # CAS methods
    c_cas_occ: np.ndarray = None
    c_cas_vir: np.ndarray = None
    # --- Solver options
    # "TCCSD-solver":
    tcc_fci_opts: dict = dataclasses.field(default_factory=dict)

class Fragment(BaseFragment):

    Options = Options

    @dataclasses.dataclass
    class Flags(BaseFragment.Flags):
        # Tailoring and external correction of CCSD
        external_corrections: Optional[List[typing.Any]] = dataclasses.field(default_factory=list)
        # Whether to perform additional checks on external corrections
        test_extcorr: bool = False


    @dataclasses.dataclass
    class Results(BaseFragment.Results):
        e_corr_dm2cumulant: float = None
        n_active: int = None
        ip_energy: np.ndarray = None
        ea_energy: np.ndarray = None

        @property
        def dm1(self):
            """Cluster 1DM"""
            return self.wf.make_rdm1()

        @property
        def dm2(self):
            """Cluster 2DM"""
            return self.wf.make_rdm2()

    def __init__(self, *args, **kwargs):

        """
        Parameters
        ----------
        base : EWF
            Base EWF object.
        fid : int
            Unique ID of fragment.
        name :
            Name of fragment.
        """
        super().__init__(*args, **kwargs)
        # For self-consistent mode
        self.solver_results = None

    def set_cas(self, iaos=None, c_occ=None, c_vir=None, minao='auto', dmet_threshold=None):
        """Set complete active space for tailored CCSD"""
        if dmet_threshold is None:
            dmet_threshold = 2*self.opts.bath_options['dmet_threshold']
        if iaos is not None:
            # Create new IAO fragmentation
            frag = IAO_Fragmentation(self.base, minao=minao)
            frag.kernel()
            # Get IAO and environment coefficients from fragmentation
            indices = frag.get_orbital_fragment_indices(iaos)[1]
            c_iao = frag.get_frag_coeff(indices)
            c_env = frag.get_env_coeff(indices)
            bath = DMET_Bath(self, dmet_threshold=dmet_threshold)
            c_dmet = bath.make_dmet_bath(c_env)[0]
            c_iao_occ, c_iao_vir = self.diagonalize_cluster_dm(c_iao, c_dmet, tol=2*dmet_threshold)
        else:
            c_iao_occ = c_iao_vir = None

        c_cas_occ = hstack(c_occ, c_iao_occ)
        c_cas_vir = hstack(c_vir, c_iao_vir)
        self.opts.c_cas_occ = c_cas_occ
        self.opts.c_cas_vir = c_cas_vir
        return c_cas_occ, c_cas_vir

    @deprecated(replacement='add_external_corrections')
    def tailor_with_fragments(self, fragments, projectors=1):
        return self.add_external_corrections(fragments, projectors=projectors)

    def add_external_corrections(self, fragments, correction_type='tailor', projectors=1, test_extcorr=False):
        """Add tailoring or external correction from other fragment solutions to CCSD solver.

        Parameters
        ----------
        fragments: list
            List of solved fragments, used for the correction.
        correction_type: str, optional
            Type of correction:
                'tailor': replace CCSD T1 and T2 amplitudes with FCI amplitudes.
                'delta-tailor': Add the difference of FCI and CCSD T1 and T2 amplitudes
                'external': externally correct CCSD T1 and T2 amplitudes from FCI T3 and T4 amplitudes.
                'external-fciv': externally correct CCSD T1 and T2 amplitudes from FCI T3 and T4 amplitudes (note T3V term contracted with integrals from the cluster providing the constraints). 'external' is the same as this.
                'external-ccsdv': externally correct CCSD T1 and T2 amplitudes from FCI T3 and T4 amplitudes (note T3V term contracted with integrals from the cluster being constrained). Should be more accurate?
            Default: 'tailor'.
        projectors: int, optional
            Maximum number of projections applied to the occupied dimensions of the amplitude corrections.
            Default: 1.
        test_extcorr: bool, optional
            Whether to perform additional checks on the external corrections.
        """
        if correction_type not in ('tailor', 'delta-tailor', 'external', 'external-fciv', 'external-ccsdv'):
            raise ValueError
        if self.solver != 'CCSD':
            raise RuntimeError
        self.flags.external_corrections.extend(
                [(f.id, correction_type, projectors) for f in fragments])
        self.flags.test_extcorr = test_extcorr

    def clear_external_corrections(self):
        """Remove all tailoring or external correction which were added via add_external_corrections."""
        self.flags.external_corrections = []
        self.flags.test_extcorr = False

    def get_init_guess(self, init_guess, solver, cluster):
        # FIXME
        return {}
        # --- Project initial guess and integrals from previous cluster calculation with smaller eta:
        # Use initial guess from previous calculations
        # For self-consistent calculations, we can restart calculation:
        #if init_guess is None and 'ccsd' in solver.lower():
        #    if self.base.opts.sc_mode and self.base.iteration > 1:
        #        self.log.debugv("Restarting using T1,T2 from previous iteration")
        #        init_guess = {'t1' : self.results.t1, 't2' : self.results.t2}
        #    elif self.base.opts.project_init_guess and self.results.t2 is not None:
        #        self.log.debugv("Restarting using projected previous T1,T2")
        #        # Projectors for occupied and virtual orbitals
        #        p_occ = dot(self.c_active_occ.T, self.base.get_ovlp(), cluster.c_active_occ)
        #        p_vir = dot(self.c_active_vir.T, self.base.get_ovlp(), cluster.c_active_vir)
        #        #t1, t2 = init_guess.pop('t1'), init_guess.pop('t2')
        #        t1, t2 = helper.transform_amplitudes(self.results.t1, self.results.t2, p_occ, p_vir)
        #        init_guess = {'t1' : t1, 't2' : t2}
        #if init_guess is None: init_guess = {}
        #return init_guess

    #def kernel(self, bno_threshold=None, bno_threshold_occ=None, bno_threshold_vir=None, solver=None, init_guess=None, eris=None):
        #"""Run solver for a single BNO threshold.

        #Parameters
        #----------
        #bno_threshold : float, optional
        #    Bath natural orbital (BNO) threshold.
        #solver : {'MP2', 'CISD', 'CCSD', 'FCI'}, optional
        #    Correlated solver.

        #Returns
        #-------
        #results : self.Results
        #"""
        #if bno_threshold is None:
        #    bno_threshold = self.opts.bno_threshold
        #if bno_threshold_occ is None:
        #    bno_threshold_occ = self.opts.bno_threshold_occ
        #if bno_threshold_vir is None:
        #    bno_threshold_vir = self.opts.bno_threshold_vir

        #bno_threshold = BNO_Threshold(self.opts.bno_truncation, bno_threshold)

        #if bno_threshold_occ is not None:
        #    bno_threshold_occ = BNO_Threshold(self.opts.bno_truncation, bno_threshold_occ)
        #if bno_threshold_vir is not None:
        #    bno_threshold_vir = BNO_Threshold(self.opts.bno_truncation, bno_threshold_vir)

        #if solver is None:
        #    solver = self.solver
        #if self.bath is None:
        #    self.make_bath()

        #cluster = self.make_cluster(self.bath, bno_threshold=bno_threshold,
        #        bno_threshold_occ=bno_threshold_occ, bno_threshold_vir=bno_threshold_vir)
        #cluster.log_sizes(self.log.info, header="Orbitals for %s with %s" % (self, bno_threshold))

        #if mpi:
        #    self.base.communicate_clusters()

    def kernel(self, solver=None, init_guess=None, eris=None):

        solver = solver or self.solver
        if solver not in self.base.valid_solvers:
            raise ValueError("Unknown solver: %s" % solver)
        if self.cluster is None:
            raise RuntimeError
        cluster = self.cluster

        # For self-consistent calculations, we can reuse ERIs:
        if eris is None:
            eris = self._eris
        #if (eris is not None) and (eris.mo_coeff.size > cluster.c_active.size):
        #    self.log.debugv("Projecting ERIs onto subspace")
        #    eris = ao2mo.helper.project_ccsd_eris(eris, cluster.c_active, cluster.nocc_active, ovlp=self.base.get_ovlp())

        if solver == 'HF':
            return None

        init_guess = self.get_init_guess(init_guess, solver, cluster)

        # Create solver object
        solver_cls = get_solver_class(self.mf, solver)
        solver_opts = self.get_solver_options(solver)
        cluster_solver = solver_cls(self.mf, self, cluster, **solver_opts)

        # --- Chemical potential
        cpt_frag = self.base.opts.global_frag_chempot
        if self.opts.nelectron_target is not None:
            cluster_solver.optimize_cpt(self.opts.nelectron_target, c_frag=self.c_proj, atol=self.opts.nelectron_target_atol,
                                        rtol=self.opts.nelectron_target_rtol)
        elif cpt_frag:
            # Add chemical potential to fragment space
            r = self.get_overlap('cluster|frag')
            if self.base.is_rhf:
                p_frag = np.dot(r, r.T)
                cluster_solver.v_ext = cpt_frag * p_frag
            else:
                p_frag = (np.dot(r[0], r[0].T), np.dot(r[1], r[1].T))
                cluster_solver.v_ext = (cpt_frag * p_frag[0], cpt_frag * p_frag[1])

        # --- Coupled fragments
        if self.opts.coupled_iterations:
            if solver != 'CCSD':
                raise NotImplementedError()
            if not mpi:
                raise RuntimeError("coupled_iterations requires MPI.")
            if len(self.base.fragments) != len(mpi):
                raise RuntimeError("coupled_iterations requires as many MPI processes as there are fragments.")
            cluster_solver.couple_iterations(self.base.fragments)

        if eris is None:
            eris = cluster_solver.get_eris()
        # Normal solver
        if not self.base.opts._debug_wf:
            with log_time(self.log.info, ("Time for %s solver:" % solver) + " %s"):
                if self.opts.screening:
                    cluster_solver.kernel(eris=eris, seris_ov=self._seris_ov, **init_guess)
                else:
                    cluster_solver.kernel(eris=eris, **init_guess)
        # Special debug "solver"
        else:
            if self.base.opts._debug_wf == 'random':
                cluster_solver._debug_random_wf()
            else:
                cluster_solver._debug_exact_wf(self.base._debug_wf)

        if solver.lower() == 'dump':
            return

        wf = cluster_solver.wf
        # Multiply WF by factor [optional]
        if self.opts.wf_factor is not None:
            wf.multiply(self.opts.wf_factor)
        # Convert WF to different type [optional]
        if self.opts.store_wf_type is not None:
            wf = getattr(wf, 'as_%s' % self.opts.store_wf_type.lower())()
        # ---Make T-projected WF
        pwf = wf
        # Projection of FCI wave function is not implemented - convert to CISD
        if isinstance(wf, RFCI_WaveFunction):
            pwf = wf.as_cisd()
<<<<<<< HEAD
        # Projection of CCSDTQ wave function is not implemented - convert to CCSD
        elif isinstance(wf, RCCSDTQ_WaveFunction):
            pwf = wf.as_ccsd()
        proj = self.get_overlap('frag|cluster-occ')
=======
        proj = self.get_overlap('proj|cluster-occ')
>>>>>>> 00e6bee5
        pwf = pwf.project(proj, inplace=False)

        # --- Add to results data class
        self._results = results = self.Results(fid=self.id, n_active=cluster.norb_active,
                converged=cluster_solver.converged, wf=wf, pwf=pwf)

        # --- Correlation energy contributions
        if self.opts.calc_e_wf_corr:
            ci = wf.as_cisd(c0=1.0)
            ci = ci.project(proj)
            es, ed, results.e_corr = self.get_fragment_energy(ci.c1, ci.c2, eris=eris)
            self.log.debug("E(S)= %s  E(D)= %s  E(tot)= %s", energy_string(es), energy_string(ed),
                                                             energy_string(results.e_corr))
        if self.opts.calc_e_dm_corr:
            results.e_corr_dm2cumulant = self.make_fragment_dm2cumulant_energy(eris=eris)

        # Keep ERIs stored
        if (self.opts.store_eris or self.base.opts.store_eris):
            self._eris = eris
        else:
            del eris

        return results

    def get_solver_options(self, solver):
        # TODO: fix this mess...
        # Use those values from solver_options, which are not None
        # (conv_tol, max_cycle, solve_lambda,...)
        solver_opts = {key: val for (key, val) in self.opts.solver_options.items() if val is not None}
        pass_through = []
        if 'CCSD' in solver.upper():
            pass_through += ['sc_mode', 'dm_with_frozen']
        for attr in pass_through:
            self.log.debugv("Passing fragment option %s to solver.", attr)
            solver_opts[attr] = getattr(self.opts, attr)

        if solver.upper() == 'TCCSD':
            solver_opts['tcc'] = True
            # Set CAS orbitals
            if self.opts.c_cas_occ is None:
                self.log.warning("Occupied CAS orbitals not set. Setting to occupied DMET cluster orbitals.")
                self.opts.c_cas_occ = self._dmet_bath.c_cluster_occ
            if self.opts.c_cas_vir is None:
                self.log.warning("Virtual CAS orbitals not set. Setting to virtual DMET cluster orbitals.")
                self.opts.c_cas_vir = self._dmet_bath.c_cluster_vir
            solver_opts['c_cas_occ'] = self.opts.c_cas_occ
            solver_opts['c_cas_vir'] = self.opts.c_cas_vir
            solver_opts['tcc_fci_opts'] = self.opts.tcc_fci_opts
        elif solver.upper() == 'DUMP':
            solver_opts['filename'] = self.opts.solver_options['dumpfile']
        solver_opts['external_corrections'] = self.flags.external_corrections
        solver_opts['test_extcorr'] = self.flags.test_extcorr
        return solver_opts

    # --- Expectation values
    # ----------------------

    # --- Energies

    def get_fragment_energy(self, c1, c2, eris=None, fock=None, c2ba_order='ba', axis1='fragment'):
        """Calculate fragment correlation energy contribution from projected C1, C2.

        Parameters
        ----------
        c1 : (n(occ-CO), n(vir-CO)) array
            Fragment projected C1-amplitudes.
        c2 : (n(occ-CO), n(occ-CO), n(vir-CO), n(vir-CO)) array
            Fragment projected C2-amplitudes.
        eris : array or PySCF _ChemistERIs object
            Electron repulsion integrals as returned by ccsd.ao2mo().
        fock : (n(AO), n(AO)) array, optional
            Fock matrix in AO representation. If None, self.base.get_fock_for_energy()
            is used. Default: None.

        Returns
        -------
        e_singles : float
            Fragment correlation energy contribution from single excitations.
        e_doubles : float
            Fragment correlation energy contribution from double excitations.
        e_corr : float
            Total fragment correlation energy contribution.
        """
        nocc, nvir = c2.shape[1:3]
        occ, vir = np.s_[:nocc], np.s_[nocc:]
        if axis1 == 'fragment':
            px = self.get_overlap('proj|cluster-occ')

        # --- Singles energy (zero for HF-reference)
        if c1 is not None:
            if fock is None:
                fock = self.base.get_fock_for_energy()
            fov =  dot(self.cluster.c_active_occ.T, fock, self.cluster.c_active_vir)
            if axis1 == 'fragment':
                e_singles = 2*einsum('ia,xi,xa->', fov, px, c1)
            else:
                e_singles = 2*np.sum(fov*c1)
        else:
            e_singles = 0
        # --- Doubles energy
        if eris is None:
            eris = self._eris
        if hasattr(eris, 'ovvo'):
            g_ovvo = eris.ovvo[:]
        elif hasattr(eris, 'ovov'):
            # MP2 only has eris.ovov - for real integrals we transpose
            g_ovvo = eris.ovov[:].reshape(nocc,nvir,nocc,nvir).transpose(0, 1, 3, 2).conj()
        elif eris.shape == (nocc, nvir, nocc, nvir):
            g_ovvo = eris.transpose(0,1,3,2)
        else:
            g_ovvo = eris[occ,vir,vir,occ]

        if axis1 == 'fragment':
            e_doubles = (2*einsum('xi,xjab,iabj', px, c2, g_ovvo)
                         - einsum('xi,xjab,ibaj', px, c2, g_ovvo))
        else:
            e_doubles = (2*einsum('ijab,iabj', c2, g_ovvo)
                         - einsum('ijab,ibaj', c2, g_ovvo))

        e_singles = (self.sym_factor * e_singles)
        e_doubles = (self.sym_factor * e_doubles)
        e_corr = (e_singles + e_doubles)
        return e_singles, e_doubles, e_corr


    # --- Density-matrices

    def _ccsd_amplitudes_for_dm(self, t_as_lambda=False, sym_t2=True):
        wf = self.results.wf.as_ccsd()
        t1, t2 = wf.t1, wf.t2
        pwf = self.results.pwf.restore(sym=sym_t2).as_ccsd()
        t1x, t2x = pwf.t1, pwf.t2
        # Lambda amplitudes
        if t_as_lambda:
            l1, l2 = t1, t2
            l1x, l2x = t1x, t2x
        else:
            l1, l2 = wf.l1, wf.l2
            l1x, l2x = pwf.l1, pwf.l2
        return t1, t2, l1, l2, t1x, t2x, l1x, l2x

    def _get_projected_gamma1_intermediates(self, t_as_lambda=False, sym_t2=True):
        """Intermediates for 1-DM, projected in Lambda-amplitudes and linear T-term."""
        t1, t2, l1, l2, t1x, t2x, l1x, l2x = self._ccsd_amplitudes_for_dm(t_as_lambda=t_as_lambda, sym_t2=sym_t2)
        doo, dov, dvo, dvv = pyscf.cc.ccsd_rdm._gamma1_intermediates(None, t1, t2, l1x, l2x)
        # Correction for term without Lambda amplitude:
        dvo += (t1x - t1).T
        d1 = (doo, dov, dvo, dvv)
        return d1

    def _get_projected_gamma2_intermediates(self, t_as_lambda=False, sym_t2=True):
        """Intermediates for 2-DM, projected in Lambda-amplitudes and linear T-term."""
        t1, t2, l1, l2, t1x, t2x, l1x, l2x = self._ccsd_amplitudes_for_dm(t_as_lambda=t_as_lambda, sym_t2=sym_t2)
        cc = self.mf # Only attributes stdout, verbose, and max_memory are needed, just use mean-field object
        dovov, *d2rest = pyscf.cc.ccsd_rdm._gamma2_intermediates(cc, t1, t2, l1x, l2x)
        # Correct D2[ovov] part (first element of d2 tuple)
        dtau = ((t2x-t2) + einsum('ia,jb->ijab', (t1x-t1), t1))
        dovov += dtau.transpose(0,2,1,3)
        dovov -= dtau.transpose(0,3,1,2)/2
        d2 = (dovov, *d2rest)
        return d2

    def make_fragment_dm1(self, t_as_lambda=False, sym_t2=True):
        """Currently CCSD only.

        Without mean-field contribution!"""
        d1 = self._get_projected_gamma1_intermediates(t_as_lambda=t_as_lambda, sym_t2=sym_t2)
        dm1 = pyscf.cc.ccsd_rdm._make_rdm1(None, d1, with_frozen=False, with_mf=False)
        return dm1

    def make_fragment_dm2cumulant(self, t_as_lambda=False, sym_t2=True, sym_dm2=True, full_shape=True,
            approx_cumulant=True):
        """Currently MP2/CCSD only"""

        if self.solver == 'MP2':
            if approx_cumulant not in (1, True):
                raise NotImplementedError
            t2x = self.results.pwf.restore(sym=sym_t2).as_ccsd().t2
            dovov = 2*(2*t2x - t2x.transpose(0,1,3,2)).transpose(0,2,1,3)
            if not full_shape:
                return dovov
            nocc, nvir = dovov.shape[:2]
            norb = nocc+nvir
            dm2 = np.zeros(4*[norb])
            occ, vir = np.s_[:nocc], np.s_[nocc:]
            dm2[occ,vir,occ,vir] = dovov
            dm2[vir,occ,vir,occ] = dovov.transpose(1,0,3,2)
            return dm2

        cc = d1 = None
        d2 = self._get_projected_gamma2_intermediates(t_as_lambda=t_as_lambda, sym_t2=sym_t2)
        dm2 = pyscf.cc.ccsd_rdm._make_rdm2(cc, d1, d2, with_dm1=False, with_frozen=False)
        if (approx_cumulant == 2):
            raise NotImplementedError
        elif (approx_cumulant in (1, True)):
            pass
        elif not approx_cumulant:
            # Remove dm1(cc)^2
            dm1x = self.make_fragment_dm1(t_as_lambda=t_as_lambda, sym_t2=sym_t2)
            dm1 = self.results.wf.make_rdm1(with_mf=False)
            dm2 -= (einsum('ij,kl->ijkl', dm1, dm1x)/2 + einsum('ij,kl->ijkl', dm1x, dm1)/2
                  - einsum('ij,kl->iklj', dm1, dm1x)/4 - einsum('ij,kl->iklj', dm1x, dm1)/4)

        if (sym_dm2 and not sym_t2):
            dm2 = (dm2 + dm2.transpose(1,0,3,2) + dm2.transpose(2,3,0,1) + dm2.transpose(3,2,1,0))/4
        return dm2

    #def make_partial_dm1_energy(self, t_as_lambda=False):
    #    dm1 = self.make_partial_dm1(t_as_lambda=t_as_lambda)
    #    c_act = self.cluster.c_active
    #    fock = np.linalg.multi_dot((c_act.T, self.base.get_fock(), c_act))
    #    e_dm1 = einsum('ij,ji->', fock, dm1)
    #    return e_dm1

    @log_method()
    def make_fragment_dm2cumulant_energy(self, eris=None, t_as_lambda=False, sym_t2=True, approx_cumulant=True):
        if eris is None:
            eris = self._eris
        if eris is None:
            eris = self.base.get_eris_array(self.cluster.c_active)
        dm2 = self.make_fragment_dm2cumulant(t_as_lambda=t_as_lambda, sym_t2=sym_t2, approx_cumulant=approx_cumulant,
                full_shape=False)
        # CCSD
        if hasattr(eris, 'ovoo'):
            d2 = self._get_projected_gamma2_intermediates(t_as_lambda=t_as_lambda, sym_t2=sym_t2)
            return vayesta.core.ao2mo.helper.contract_dm2intermeds_eris_rhf(d2, eris)/2
        fac = (2 if self.solver == 'MP2' else 1)
        e_dm2 = fac*einsum('ijkl,ijkl->', eris, dm2)/2
        return e_dm2

    # --- Other
    # ---------

    def get_fragment_bsse(self, rmax=None, nimages=5, unit='A'):
        self.log.info("Counterpoise Calculation")
        self.log.info("************************")
        if rmax is None:
            rmax = self.opts.bsse_rmax

        # Atomic calculation with atomic basis functions:
        #mol = self.mol.copy()
        #atom = mol.atom[self.atoms]
        #self.log.debugv("Keeping atoms %r", atom)
        #mol.atom = atom
        #mol.a = None
        #mol.build(False, False)

        natom0, e_mf0, e_cm0, dm = self.counterpoise_calculation(rmax=0.0, nimages=0)
        assert natom0 == len(self.atoms)
        self.log.debugv("Counterpoise: E(atom)= % 16.8f Ha", e_cm0)

        #natom_list = []
        #e_mf_list = []
        #e_cm_list = []
        r_values = np.hstack((np.arange(1.0, int(rmax)+1, 1.0), rmax))
        #for r in r_values:
        r = rmax
        natom, e_mf, e_cm, dm = self.counterpoise_calculation(rmax=r, dm0=dm)
        self.log.debugv("Counterpoise: n(atom)= %3d  E(mf)= %16.8f Ha  E(%s)= % 16.8f Ha", natom, e_mf, self.solver, e_cm)

        e_bsse = self.sym_factor*(e_cm - e_cm0)
        self.log.debugv("Counterpoise: E(BSSE)= % 16.8f Ha", e_bsse)
        return e_bsse

    def counterpoise_calculation(self, rmax, dm0=None, nimages=5, unit='A'):
        mol = self.make_counterpoise_mol(rmax, nimages=nimages, unit=unit, output='pyscf-cp.txt')
        # Mean-field
        #mf = type(self.mf)(mol)
        mf = pyscf.scf.RHF(mol)
        mf.conv_tol = self.mf.conv_tol
        #if self.mf.with_df is not None:
        #    self.log.debugv("Setting GDF")
        #    self.log.debugv("%s", type(self.mf.with_df))
        #    # ONLY GDF SO FAR!
        # TODO: generalize
        if self.base.kdf is not None:
            auxbasis = self.base.kdf.auxbasis
        elif self.mf.with_df is not None:
            auxbasis = self.mf.with_df.auxbasis
        else:
            auxbasis=None
        if auxbasis:
            mf = mf.density_fit(auxbasis=auxbasis)
        # TODO:
        #use dm0 as starting point
        mf.kernel()
        dm0 = mf.make_rdm1()
        # Embedded calculation with same options
        ecc = ewf.EWF(mf, solver=self.solver, bno_threshold=self.bno_threshold, options=self.base.opts)
        ecc.make_atom_cluster(self.atoms, options=self.opts)
        ecc.kernel()

        return mol.natm, mf.e_tot, ecc.e_tot, dm0<|MERGE_RESOLUTION|>--- conflicted
+++ resolved
@@ -311,14 +311,10 @@
         # Projection of FCI wave function is not implemented - convert to CISD
         if isinstance(wf, RFCI_WaveFunction):
             pwf = wf.as_cisd()
-<<<<<<< HEAD
         # Projection of CCSDTQ wave function is not implemented - convert to CCSD
         elif isinstance(wf, RCCSDTQ_WaveFunction):
             pwf = wf.as_ccsd()
-        proj = self.get_overlap('frag|cluster-occ')
-=======
         proj = self.get_overlap('proj|cluster-occ')
->>>>>>> 00e6bee5
         pwf = pwf.project(proj, inplace=False)
 
         # --- Add to results data class
