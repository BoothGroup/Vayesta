--- conflicted
+++ resolved
@@ -53,17 +53,10 @@
 
     def atom_symbol(self, site):
         return 'Site_%d' % site
-<<<<<<< HEAD
-    '''
-    def build(self):
-        pass
-    '''
-=======
 
     #def build(self):
     #    pass
 
->>>>>>> f640c0a9
     def search_ao_label(self):
         raise NotImplementedError()
 
