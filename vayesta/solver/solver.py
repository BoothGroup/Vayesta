--- conflicted
+++ resolved
@@ -207,24 +207,6 @@
 
             # First run with cpt_guess:
             try:
-<<<<<<< HEAD
-                cpt, res = scipy.optimize.brentq(electron_err, a=bounds[0], b=bounds[1], xtol=tol, full_output=True)
-            # Could not find chemical potential in bracket:
-            except ValueError:
-                if err < 0:
-                    bounds[1] *= 2
-                else:
-                    bounds[0] *= 2
-                self.log.debug("Bounds for chemical potential search too small. New bounds: [%f %f]", *bounds)
-                continue
-            # Could not convergence in bracket:
-            except ConvergenceError:
-                bounds[0], bounds[1] = bounds[0]/2, bounds[1]/2
-                self.log.debug("Solver did not converge. New bounds: [%f %f]", *bounds)
-
-            if res.converged:
-                break
-=======
                 err0 = electron_err(cpt_guess)
             except CptFound:
                 self.log.debug("Chemical potential= %.6f leads to electron error= %.3e within tolerance (atol= %.1e, rtol= %.1e)", cpt_guess, err, atol, rtol)
@@ -272,27 +254,13 @@
                     self.log.warning("Solver did not converge. New search interval: [%f %f]", *bounds)
                     continue
                 raise RuntimeError("Invalid state: electron error= %.3e" % err)
->>>>>>> 93f0ab97
             else:
                 errmsg = ("Could not find chemical potential within interval [%f %f]!" % (bounds[0], bounds[1]))
                 self.log.critical(errmsg)
                 raise RuntimeError(errmsg)
-<<<<<<< HEAD
-        else:
-            errmsg = ("Could not find chemical potential within [%f %f]" % bounds)
-            self.log.critical(errmsg)
-            raise RuntimeError(errmsg)
-
-        self.log.info("Optimized chemical potential= % 16.8f Ha", cpt)
-        # Restore hcore
-        mf.get_hcore = hfunc0
-        self.base._hcore = hcache0
-        return results
-=======
 
             self.log.info("Chemical potential optimized in %d iterations= %+16.8f Ha", iterations, cpt_opt)
             return results
 
         # Replace kernel:
-        self.kernel = kernel.__get__(self)
->>>>>>> 93f0ab97
+        self.kernel = kernel.__get__(self)