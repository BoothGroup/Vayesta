<<<<<<< HEAD
import numpy as np
import pyscf
import pyscf.lib
import pyscf.ao2mo
import pyscf.ci
import pyscf.fci
from vayesta.core.util import dot, einsum, time_string, timer


def make_cas_tcc_function(solver, c_cas_occ, c_cas_vir, eris):
    """Make tailor function for Tailored CC."""
=======
import dataclasses
>>>>>>> ed2f91ff

import numpy as np
import scipy.linalg

from vayesta.core.spinalg import hstack_matrices
from vayesta.core.types import Orbitals, Cluster
from vayesta.core.util import dot, einsum
from vayesta.solver.ccsd import RCCSD_Solver
from vayesta.solver.fci import FCI_Solver


class TRCCSD_Solver(RCCSD_Solver):
    @dataclasses.dataclass
    class Options(RCCSD_Solver.Options):
        fci_opts: dict = dataclasses.field(default_factory=dict)
        c_cas_occ: np.array = None
        c_cas_vir: np.array = None

    def get_callback(self):
        # Just need to generate FCI soln to reduced cluster, then make callback function.
        orbs = Orbitals(hstack_matrices(self.opts.c_cas_occ, self.opts.c_cas_vir), occ=self.opts.c_cas_occ.shape[-1])
        # Dummy cluster without any environmental orbitals.
        tclus = Cluster(orbs, None)
        tham = self.hamil.with_new_cluster(tclus)
        fci = FCI_Solver(tham)
        # Need to set v_ext for the FCI calculation. Just want rotation into our current basis.
        ro = dot(self.hamil.cluster.c_active_occ.T, self.hamil.orig_mf.get_ovlp(), tclus.c_active_occ)
        rv = dot(self.hamil.cluster.c_active_vir.T, self.hamil.orig_mf.get_ovlp(), tclus.c_active_vir)
        r = scipy.linalg.block_diag(ro, rv)

        if self.v_ext is not None:
            fci.v_ext = dot(r.T, self.v_ext, r)

        fci.kernel()
        if not fci.converged:
            self.log.error("FCI not converged!")
        wf = fci.wf.as_ccsd()
        # Now have FCI solution in the fragment, just need to write tailor function.
        # Delete everything for the FCI.
        del fci, tham

        def tailor_func(kwargs):
            cc = kwargs['mycc']
            t1, t2 = kwargs['t1new'], kwargs['t2new']
            # Rotate & project CC amplitudes to CAS
            t1_cc = einsum('IA,Ii,Aa->ia', t1, ro, rv)
            t2_cc = einsum('IJAB,Ii,Jj,Aa,Bb->ijab', t2, ro, ro, rv, rv)
            # Take difference wrt to FCI
            dt1 = (wf.t1 - t1_cc)
            dt2 = (wf.t2 - t2_cc)
            # Rotate back to CC space
            dt1 = einsum('ia,Ii,Aa->IA', dt1, ro, rv)
            dt2 = einsum('ijab,Ii,Jj,Aa,Bb->IJAB', dt2, ro, ro, rv, rv)
            # Add correction
            t1 += dt1
            t2 += dt2
            cc._norm_dt1 = np.linalg.norm(dt1)
            cc._norm_dt2 = np.linalg.norm(dt2)

        return tailor_func

    def print_extra_info(self, mycc):
        self.log.debug("Tailored CC: |dT1|= %.2e |dT2|= %.2e", mycc._norm_dt1, mycc._norm_dt2)
        del mycc._norm_dt1, mycc._norm_dt2<|MERGE_RESOLUTION|>--- conflicted
+++ resolved
@@ -1,18 +1,4 @@
-<<<<<<< HEAD
-import numpy as np
-import pyscf
-import pyscf.lib
-import pyscf.ao2mo
-import pyscf.ci
-import pyscf.fci
-from vayesta.core.util import dot, einsum, time_string, timer
-
-
-def make_cas_tcc_function(solver, c_cas_occ, c_cas_vir, eris):
-    """Make tailor function for Tailored CC."""
-=======
 import dataclasses
->>>>>>> ed2f91ff
 
 import numpy as np
 import scipy.linalg
