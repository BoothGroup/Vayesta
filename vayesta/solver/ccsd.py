import dataclasses
<<<<<<< HEAD
import copy
import typing
from typing import Optional, List
=======
>>>>>>> ed2f91ff

import numpy as np
import pyscf.cc

<<<<<<< HEAD
from vayesta.core.types import Orbitals
from vayesta.core.types import CCSD_WaveFunction
from vayesta.core.qemb import scrcoulomb
from vayesta.core.util import deprecated, dot, einsum, log_method, log_time
from vayesta.solver.solver import ClusterSolver

from vayesta.solver import coupling
from vayesta.solver import tccsd

=======
from vayesta.core.types import CCSD_WaveFunction
from vayesta.core.util import dot, log_method, einsum
from vayesta.solver._uccsd_eris import uao2mo
from vayesta.solver.cisd import CISD_Solver
from vayesta.solver.solver import ClusterSolver, UClusterSolver
>>>>>>> ed2f91ff


class RCCSD_Solver(ClusterSolver):
    @dataclasses.dataclass
    class Options(ClusterSolver.Options):
        # Convergence
        max_cycle: int = 100  # Max number of iterations
        conv_tol: float = None  # Convergence energy tolerance
        conv_tol_normt: float = None  # Convergence amplitude tolerance
        diis_space: int = None # DIIS space size
        diis_start_cycle: int = None  # The step to start DIIS, default is 0
        iterative_damping: float = None  # self-consistent damping parameter
        level_shift: float = None  # Level shift for virtual orbitals to stabilize ccsd iterations
        init_guess: str = 'MP2'  # ['MP2', 'CISD']
        solve_lambda: bool = True  # If false, use Lambda=T approximation
        # Self-consistent mode
        sc_mode: int = None

    def kernel(self, t1=None, t2=None, l1=None, l2=None, coupled_fragments=None, t_diagnostic=True):
        mf_clus, frozen = self.hamil.to_pyscf_mf(allow_dummy_orbs=True, allow_df=True)
        solver_cls = self.get_solver_class(mf_clus)
        self.log.debugv("PySCF solver class= %r" % solver_cls)
        mycc = solver_cls(mf_clus, frozen=frozen)

        if self.opts.max_cycle is not None:
            mycc.max_cycle = self.opts.max_cycle
        if self.opts.diis_space is not None:
            mycc.diis_space = self.opts.diis_space
        if self.opts.diis_start_cycle is not None:
            mycc.diis_start_cycle = self.opts.diis_start_cycle
        if self.opts.iterative_damping is not None:
            mycc.iterative_damping = self.opts.iterative_damping
        if self.opts.level_shift is not None:
            mycc.level_shift = self.opts.level_shift
        if self.opts.conv_tol is not None:
            mycc.conv_tol = self.opts.conv_tol
        if self.opts.conv_tol_normt is not None:
            mycc.conv_tol_normt = self.opts.conv_tol_normt
        mycc.callback = self.get_callback()

        if t1 is None and t2 is None:
            t1, t2 = self.generate_init_guess()

        self.log.info("Solving CCSD-equations %s initial guess...", "with" if (t2 is not None) else "without")

        mycc.kernel(t1=t1, t2=t2)
        self.converged = mycc.converged

        if t_diagnostic:
            self.t_diagnostic(mycc)

        self.print_extra_info(mycc)

        if self.opts.solve_lambda:
            l1, l2 = mycc.solve_lambda(l1=l1, l2=l2)
            self.converged = self.converged and mycc.converged_lambda
        else:
            self.log.info("Using Lambda=T approximation for Lambda-amplitudes.")
            l1, l2 = mycc.t1, mycc.t2

        self.wf = CCSD_WaveFunction(self.hamil.mo, mycc.t1, mycc.t2, l1=l1, l2=l2)

    def get_solver_class(self, mf):
        if hasattr(mf, "with_df") and mf.with_df is not None:
            return pyscf.cc.dfccsd.RCCSD
        return pyscf.cc.ccsd.RCCSD

    def generate_init_guess(self, eris=None):
        if self.opts.init_guess in ('default', 'MP2'):
            # CCSD will build MP2 amplitudes
            return None, None
        if self.opts.init_guess == 'CISD':
            cisd = CISD_Solver(self.hamil)
            cisd.kernel()
            wf = cisd.wf.as_ccsd()
            return wf.t1, wf.t2
        raise ValueError("init_guess= %r" % self.opts.init_guess)

    @log_method()
    def t_diagnostic(self, solver):
        self.log.info("T-Diagnostic")
        self.log.info("------------")
        try:
            dg_t1 = solver.get_t1_diagnostic()
            dg_d1 = solver.get_d1_diagnostic()
            dg_d2 = solver.get_d2_diagnostic()
            dg_t1_msg = "good" if dg_t1 <= 0.02 else "inadequate!"
            dg_d1_msg = "good" if dg_d1 <= 0.02 else ("fair" if dg_d1 <= 0.05 else "inadequate!")
            dg_d2_msg = "good" if dg_d2 <= 0.15 else ("fair" if dg_d2 <= 0.18 else "inadequate!")
            fmt = 3 * "  %2s= %.3f (%s)"
            self.log.info(fmt, "T1", dg_t1, dg_t1_msg, "D1", dg_d1, dg_d1_msg, "D2", dg_d2, dg_d2_msg)
            # good: MP2~CCSD~CCSD(T) / fair: use MP2/CCSD with caution
            self.log.info("  (T1<0.02: good / D1<0.02: good, D1<0.05: fair / D2<0.15: good, D2<0.18: fair)")
            if dg_t1 > 0.02 or dg_d1 > 0.05 or dg_d2 > 0.18:
                self.log.info("  at least one diagnostic indicates that CCSD is not adequate!")
        except Exception as e:
            self.log.error("Exception in T-diagnostic: %s", e)

    def get_callback(self):
        return None

    def print_extra_info(self, mycc):
        pass

    def _debug_exact_wf(self, wf):
        mo = self.hamil.mo
        # Project onto cluster:
        ovlp = self.hamil._fragment.base.get_ovlp()
        ro = dot(wf.mo.coeff_occ.T, ovlp, mo.coeff_occ)
        rv = dot(wf.mo.coeff_vir.T, ovlp, mo.coeff_vir)
        t1 = dot(ro.T, wf.t1, rv)
        t2 = einsum('Ii,Jj,IJAB,Aa,Bb->ijab', ro, ro, wf.t2, rv, rv)
        if wf.l1 is not None:
            l1 = dot(ro.T, wf.l1, rv)
            l2 = einsum('Ii,Jj,IJAB,Aa,Bb->ijab', ro, ro, wf.l2, rv, rv)
        else:
            l1 = l2 = None
        self.wf = CCSD_WaveFunction(mo, t1, t2, l1=l1, l2=l2)
        self.converged = True

    def _debug_random_wf(self):
        mo = self.hamil.mo
        t1 = np.random.rand(mo.nocc, mo.nvir)
        l1 = np.random.rand(mo.nocc, mo.nvir)
        t2 = np.random.rand(mo.nocc, mo.nocc, mo.nvir, mo.nvir)
        l2 = np.random.rand(mo.nocc, mo.nocc, mo.nvir, mo.nvir)
        self.wf = CCSD_WaveFunction(mo, t1, t2, l1=l1, l2=l2)
        self.converged = True


class UCCSD_Solver(UClusterSolver, RCCSD_Solver):
    @dataclasses.dataclass
    class Options(RCCSD_Solver.Options):
        pass

    def get_solver_class(self, mf):
        return UCCSD

    def t_diagnostic(self, solver):
        """T diagnostic not implemented for UCCSD in PySCF."""
        self.log.info("T diagnostic not implemented for UCCSD in PySCF.")

    def _debug_exact_wf(self, wf):
        mo = self.hamil.mo
        # Project onto cluster:
        ovlp = self.hamil._fragment.base.get_ovlp()
        roa = dot(wf.mo.coeff_occ[0].T, ovlp, mo.coeff_occ[0])
        rob = dot(wf.mo.coeff_occ[1].T, ovlp, mo.coeff_occ[1])
        rva = dot(wf.mo.coeff_vir[0].T, ovlp, mo.coeff_vir[0])
        rvb = dot(wf.mo.coeff_vir[1].T, ovlp, mo.coeff_vir[1])
        t1a = dot(roa.T, wf.t1a, rva)
        t1b = dot(rob.T, wf.t1b, rvb)
        t2aa = einsum('Ii,Jj,IJAB,Aa,Bb->ijab', roa, roa, wf.t2aa, rva, rva)
        t2ab = einsum('Ii,Jj,IJAB,Aa,Bb->ijab', roa, rob, wf.t2ab, rva, rvb)
        t2bb = einsum('Ii,Jj,IJAB,Aa,Bb->ijab', rob, rob, wf.t2bb, rvb, rvb)
        t1 = (t1a, t1b)
        t2 = (t2aa, t2ab, t2bb)
        if wf.l1 is not None:
            l1a = dot(roa.T, wf.l1a, rva)
            l1b = dot(rob.T, wf.l1b, rvb)
            l2aa = einsum('Ii,Jj,IJAB,Aa,Bb->ijab', roa, roa, wf.l2aa, rva, rva)
            l2ab = einsum('Ii,Jj,IJAB,Aa,Bb->ijab', roa, rob, wf.l2ab, rva, rvb)
            l2bb = einsum('Ii,Jj,IJAB,Aa,Bb->ijab', rob, rob, wf.l2bb, rvb, rvb)
            l1 = (l1a, l1b)
            l2 = (l2aa, l2ab, l2bb)
        else:
            l1 = l2 = None
        self.wf = CCSD_WaveFunction(mo, t1, t2, l1=l1, l2=l2)
        self.converged = True

    def _debug_random_wf(self):
        raise NotImplementedError


# Subclass pyscf UCCSD to enable support of spin-dependent ERIs.
class UCCSD(pyscf.cc.uccsd.UCCSD):
    ao2mo = uao2mo<|MERGE_RESOLUTION|>--- conflicted
+++ resolved
@@ -1,31 +1,13 @@
 import dataclasses
-<<<<<<< HEAD
-import copy
-import typing
-from typing import Optional, List
-=======
->>>>>>> ed2f91ff
 
 import numpy as np
 import pyscf.cc
 
-<<<<<<< HEAD
-from vayesta.core.types import Orbitals
-from vayesta.core.types import CCSD_WaveFunction
-from vayesta.core.qemb import scrcoulomb
-from vayesta.core.util import deprecated, dot, einsum, log_method, log_time
-from vayesta.solver.solver import ClusterSolver
-
-from vayesta.solver import coupling
-from vayesta.solver import tccsd
-
-=======
 from vayesta.core.types import CCSD_WaveFunction
 from vayesta.core.util import dot, log_method, einsum
 from vayesta.solver._uccsd_eris import uao2mo
 from vayesta.solver.cisd import CISD_Solver
 from vayesta.solver.solver import ClusterSolver, UClusterSolver
->>>>>>> ed2f91ff
 
 
 class RCCSD_Solver(ClusterSolver):
