--- conflicted
+++ resolved
@@ -225,13 +225,6 @@
     @dataclasses.dataclass
     class Options(REBCC_Solver.Options):
         ansatz: str = "CCSD-S-1-1"
-<<<<<<< HEAD
-        store_as_ccsd: bool = False # Store results as CCSD_WaveFunction
-
-    @property
-    def is_fCCSD(self):
-        return self.opts.store_as_ccsd
-=======
         fermion_wf: bool = False
 
     @property
@@ -239,7 +232,6 @@
         if self.opts.fermion_wf:
             return super().is_fCCSD
         return False
->>>>>>> 583b9494
 
     def get_nonnull_solver_opts(self):
         opts = super().get_nonnull_solver_opts()
