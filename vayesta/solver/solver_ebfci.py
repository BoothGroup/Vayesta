from .eb_fci import ebfci_slow

import dataclasses
from timeit import default_timer as timer

import numpy as np

import pyscf
import pyscf.ao2mo
import pyscf.ci
import pyscf.mcscf
import pyscf.fci
#import pyscf.fci.direct_spin0
#import pyscf.fci.direct_spin1

from vayesta.core.util import *
from vayesta.solver.solver_fci import FCISolver
from .solver import ClusterSolver


class EBFCISolver(FCISolver):

    @dataclasses.dataclass
<<<<<<< HEAD
    class Options(ClusterSolver.Options):
        threads: int = 1
        lindep: float = None
        conv_tol: float = None
        bos_occ_cutoff: int = NotSet
        make_rdm_ladder: bool = True
        make_01_dd_mom: bool = False
=======
    class Options(FCISolver.Options):
        make_rdm_eb: bool = True
>>>>>>> 75f81b07

    @dataclasses.dataclass
    class Results(FCISolver.Results):
        # CI coefficients
        c0: float = None
        c1: np.array = None
        c2: np.array = None
        rdm_eb: np.array = None
        dd_mom0: np.array = None
        dd_mom1: np.array = None

    def __init__(self, freqs, couplings, *args, **kwargs):
        # This sets some things we don't care about, but they shouldn't cause issues.
        super().__init__(*args, **kwargs)
        self.bos_freqs = freqs
        self.eb_coupling = couplings

    @property
    def nbos(self):
        return len(self.bos_freqs)

    def kernel(self, bos_occ_cutoff=None, eris=None):
        """Run FCI kernel."""

        if bos_occ_cutoff is None:
            bos_occ_cutoff = self.fragment.opts.bos_occ_cutoff

        if eris is None: eris = self.get_eris()
        heff = self.get_heff(eris)
        nelec = sum(self.mo_occ[self.get_active_slice()])

<<<<<<< HEAD
        if eris is None:
            eris = self.fragment.base.get_eris(self.fragment.c_active)
=======
        t0 = timer()

>>>>>>> 75f81b07
        nocc = self.nocc - self.nocc_frozen
        occ = np.s_[:nocc]
        vir = np.s_[nocc:]

        if self.opts.conv_tol is not None:
            conv_tol = self.opts.conv_tol
        else:
            conv_tol = 1e-12

        t0 = timer()

        self.log.info("Running FCI with boson occupation cutoff of %d", bos_occ_cutoff)

        e_fci, civec = ebfci_slow.kernel(heff, eris, self.eb_coupling, np.diag(self.bos_freqs), self.nactive, nelec,
                        self.nbos, bos_occ_cutoff, tol=conv_tol)

        # For now assuming good convergence, to avoid interface difference between davidson and davidson1.
        self.log.debug("FCI done")#. converged: %r", fcisolver.converged)
        #if not fcisolver.converged:
        #    self.log.error("FCI not converged!")
        self.log.timing("Time for FCI: %s", time_string(timer()-t0))
        # Decomposition not yet set up for coupled electron-boson systems.
        #cisdvec = pyscf.ci.cisd.from_fcivec(wf, self.nactive, nelec)
        #c0, c1, c2 = pyscf.ci.cisd.cisdvec_to_amplitudes(cisdvec, self.nactive, nocc)

        results = self.Results(
                converged=True, e_corr=e_fci, c_occ=self.c_active_occ, c_vir=self.c_active_vir, civec=civec)
                #c0=c0, c1=c1, c2=c2)
        # Grab all required dms.
<<<<<<< HEAD
        if self.opts.make_01_dd_mom:
            results.dm1, results.dm2 = ebfci_slow.make_rdm12e(wf, self.nactive, nelec)
            # Calculating only the components of the dd response moments we needs cuts down on calculation time.
            frag_coeffs = np.linalg.multi_dot([self.fragment.c_active.T, self.base.get_ovlp(), self.fragment.c_frag])
            dd_moms = ebfci_slow.calc_dd_response_moment_spatial(wf, e_fci, 1, self.nactive, nelec,
                                                        self.nbos, h_eff, eris, np.diag(self.bos_freqs), self.eb_coupling,
                                                        self.opts.bos_occ_cutoff, results.dm1, trace = True,
                                                        coeffs = frag_coeffs)
            results.dd_mom0 = dd_moms[0]
            results.dd_mom1 = dd_moms[1]
        elif self.opts.make_rdm2:
            results.dm1, results.dm2 = ebfci_slow.make_rdm12e(wf, self.nactive, nelec)
=======
        if self.opts.make_rdm2:
            results.dm1, results.dm2 = ebfci_slow.make_rdm12e(civec, self.nactive, nelec)
>>>>>>> 75f81b07
        elif self.opts.make_rdm1:
            results.dm1 = ebfci_slow.make_rdm1e(civec, self.nactive, nelec)

        if self.opts.make_rdm_eb:
            # For now, generate spin-integrated DM as this is what we'll get from FCIQMC.
            results.rdm_eb = 2 * ebfci_slow.make_eb_rdm(civec, self.nactive, nelec, self.nbos, bos_occ_cutoff)[::2,::2]

        return results<|MERGE_RESOLUTION|>--- conflicted
+++ resolved
@@ -21,18 +21,10 @@
 class EBFCISolver(FCISolver):
 
     @dataclasses.dataclass
-<<<<<<< HEAD
-    class Options(ClusterSolver.Options):
-        threads: int = 1
-        lindep: float = None
-        conv_tol: float = None
+    class Options(FCISolver.Options):
         bos_occ_cutoff: int = NotSet
-        make_rdm_ladder: bool = True
+        make_rdm_eb: bool = True
         make_01_dd_mom: bool = False
-=======
-    class Options(FCISolver.Options):
-        make_rdm_eb: bool = True
->>>>>>> 75f81b07
 
     @dataclasses.dataclass
     class Results(FCISolver.Results):
@@ -64,13 +56,8 @@
         heff = self.get_heff(eris)
         nelec = sum(self.mo_occ[self.get_active_slice()])
 
-<<<<<<< HEAD
-        if eris is None:
-            eris = self.fragment.base.get_eris(self.fragment.c_active)
-=======
         t0 = timer()
 
->>>>>>> 75f81b07
         nocc = self.nocc - self.nocc_frozen
         occ = np.s_[:nocc]
         vir = np.s_[nocc:]
@@ -100,23 +87,18 @@
                 converged=True, e_corr=e_fci, c_occ=self.c_active_occ, c_vir=self.c_active_vir, civec=civec)
                 #c0=c0, c1=c1, c2=c2)
         # Grab all required dms.
-<<<<<<< HEAD
         if self.opts.make_01_dd_mom:
-            results.dm1, results.dm2 = ebfci_slow.make_rdm12e(wf, self.nactive, nelec)
+            results.dm1, results.dm2 = ebfci_slow.make_rdm12e(civec, self.nactive, nelec)
             # Calculating only the components of the dd response moments we needs cuts down on calculation time.
             frag_coeffs = np.linalg.multi_dot([self.fragment.c_active.T, self.base.get_ovlp(), self.fragment.c_frag])
-            dd_moms = ebfci_slow.calc_dd_response_moment_spatial(wf, e_fci, 1, self.nactive, nelec,
-                                                        self.nbos, h_eff, eris, np.diag(self.bos_freqs), self.eb_coupling,
-                                                        self.opts.bos_occ_cutoff, results.dm1, trace = True,
+            dd_moms = ebfci_slow.calc_dd_response_moment_spatial(civec, e_fci, 1, self.nactive, nelec,
+                                                        self.nbos, heff, eris, np.diag(self.bos_freqs), self.eb_coupling,
+                                                        bos_occ_cutoff, results.dm1, trace = True,
                                                         coeffs = frag_coeffs)
             results.dd_mom0 = dd_moms[0]
             results.dd_mom1 = dd_moms[1]
         elif self.opts.make_rdm2:
-            results.dm1, results.dm2 = ebfci_slow.make_rdm12e(wf, self.nactive, nelec)
-=======
-        if self.opts.make_rdm2:
             results.dm1, results.dm2 = ebfci_slow.make_rdm12e(civec, self.nactive, nelec)
->>>>>>> 75f81b07
         elif self.opts.make_rdm1:
             results.dm1 = ebfci_slow.make_rdm1e(civec, self.nactive, nelec)
 
