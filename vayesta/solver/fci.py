--- conflicted
+++ resolved
@@ -57,59 +57,18 @@
             return pyscf.fci.direct_spin1.FCISolver
         return pyscf.fci.direct_spin0.FCISolver
 
-<<<<<<< HEAD
     def kernel(self, ci=None):
         self.hamil.assert_equal_spin_channels()
-=======
-    def reset(self):
-        super().reset()
-        self.civec = None
-        self.c0 = None
-        self.c1 = None
-        self.c2 = None
 
-    @property
-    def ncas(self):
-        return self.cluster.norb_active
-
-    @property
-    def nelec(self):
-        return 2*self.cluster.nocc_active
-
-    def get_init_guess(self):
-
-        if self.opts.init_guess in ["mf", "meanfield"]:
-            return dict(ci0=None)
-        elif self.opts.init_guess == 'CISD':
-            self.log.info("Generating initial guess from CISD.")
-            return dict(ci0=self.get_cisd_init_guess())
-        raise ValueError("Unknown initial guess: %s" % self.opts.init_guess)
-
-    def get_cisd_init_guess(self):
-        cisd = self.cisd_solver(self.mf, self.fragment, self.cluster)
-        cisd.kernel()
-        ci = cisd.wf.as_fci().ci
-        if self.opts.init_guess_noise:
-            ci += self.opts.init_guess_noise * np.random.random(ci.shape)
-        return ci
-
-    def init_guess_from_solution(self):
-        """Generate initial guess from wave function solution."""
-        if self.wf is None:
-            raise RuntimeError
-        return dict(ci0=self.wf.ci)
-
-    @deprecated()
-    def get_t1(self):
-        return self.get_c1(intermed_norm=True)
->>>>>>> be227313
-
-        if ci is None and self.opts.init_guess == "CISD":
+        if self.opts.init_guess == "CISD":
             cisd = self.cisd_solver(self.hamil)
             cisd.kernel()
             ci = cisd.wf.as_fci().ci
-            if self.opts.init_guess_noise:
-                ci += self.opts.init_guess_noise * np.random.random(ci.shape)
+        elif self.opts.init_guess in ["mf", "meanfield"]:
+            ci = None
+
+        if self.opts.init_guess_noise and ci is not None:
+            ci += self.opts.init_guess_noise * np.random.random(ci.shape)
 
         heff, eris = self.hamil.get_integrals(with_vext=True)
 
