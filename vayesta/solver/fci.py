import dataclasses

import numpy as np
<<<<<<< HEAD

import pyscf
import pyscf.ci
import pyscf.cc
import pyscf.fci
import pyscf.fci.addons

from vayesta.core.util import deprecated, einsum, energy_string, time_string, timer
from vayesta.core.types import Orbitals
from vayesta.core.types import FCI_WaveFunction
from vayesta.core.qemb.scrcoulomb import get_screened_eris_full
from vayesta.solver.solver import ClusterSolver
from vayesta.solver.cisd import CISD_Solver
from vayesta.solver.cisd import UCISD_Solver
=======
import pyscf.fci
import pyscf.fci.addons

from vayesta.core.types import FCI_WaveFunction
from vayesta.core.util import log_time
from vayesta.solver.cisd import RCISD_Solver, UCISD_Solver
from vayesta.solver.solver import ClusterSolver, UClusterSolver
>>>>>>> ed2f91ff


class FCI_Solver(ClusterSolver):
    @dataclasses.dataclass
    class Options(ClusterSolver.Options):
        threads: int = 1  # Number of threads for multi-threaded FCI
        max_cycle: int = 300
        lindep: float = None  # Linear dependency tolerance. If None, use PySCF default
        conv_tol: float = 1e-12  # Convergence tolerance. If None, use PySCF default
        solver_spin: bool = True  # Use direct_spin1 if True, or direct_spin0 otherwise
        fix_spin: float = 0.0  # If set to a number, the given S^2 value will be enforced
        fix_spin_penalty: float = 1.0  # Penalty for fixing spin
        davidson_only: bool = True
        init_guess: str = 'default'
        init_guess_noise: float = 1e-5

    cisd_solver = RCISD_Solver

    def __init__(self, *args, **kwargs):
        super().__init__(*args, **kwargs)

        solver_cls = self.get_solver_class()
        # This just uses mol to initialise various outputting defaults.
        solver = solver_cls(self.hamil.orig_mf.mol)
        self.log.debugv("type(solver)= %r", type(solver))
        # Set options
        if self.opts.init_guess == 'default':
            self.opts.init_guess = 'CISD'
        if self.opts.threads is not None:
            solver.threads = self.opts.threads
        if self.opts.conv_tol is not None:
            solver.conv_tol = self.opts.conv_tol
        if self.opts.lindep is not None:
            solver.lindep = self.opts.lindep
        if self.opts.max_cycle is not None:
            solver.max_cycle = self.opts.max_cycle
        if self.opts.davidson_only is not None:
            solver.davidson_only = self.opts.davidson_only
        if self.opts.fix_spin not in (None, False):
            spin = self.opts.fix_spin
            self.log.debugv("Fixing spin of FCI solver to S^2= %f", spin)
            solver = pyscf.fci.addons.fix_spin_(solver, shift=self.opts.fix_spin_penalty, ss=spin)
        self.solver = solver

    def get_solver_class(self):
        if self.opts.solver_spin:
            return pyscf.fci.direct_spin1.FCISolver
        return pyscf.fci.direct_spin0.FCISolver

    def kernel(self, ci=None):
        self.hamil.assert_equal_spin_channels()

        if self.opts.init_guess == "CISD":
            cisd = self.cisd_solver(self.hamil)
            cisd.kernel()
            ci = cisd.wf.as_fci().ci
        elif self.opts.init_guess in ["mf", "meanfield"]:
            ci = None

        if self.opts.init_guess_noise and ci is not None:
            ci += self.opts.init_guess_noise * np.random.random(ci.shape)

        heff, eris = self.hamil.get_integrals(with_vext=True)

        with log_time(self.log.timing, "Time for FCI: %s"):
            e_fci, self.civec = self.solver.kernel(heff, eris, self.hamil.ncas[0], self.hamil.nelec, ci0=ci)
        self.converged = self.solver.converged
        self.wf = FCI_WaveFunction(self.hamil.mo, self.civec)


class UFCI_Solver(UClusterSolver, FCI_Solver):
    @dataclasses.dataclass
    class Options(FCI_Solver.Options):
        fix_spin: float = None

    cisd_solver = UCISD_Solver

    def get_solver_class(self):
        return pyscf.fci.direct_uhf.FCISolver<|MERGE_RESOLUTION|>--- conflicted
+++ resolved
@@ -1,22 +1,6 @@
 import dataclasses
 
 import numpy as np
-<<<<<<< HEAD
-
-import pyscf
-import pyscf.ci
-import pyscf.cc
-import pyscf.fci
-import pyscf.fci.addons
-
-from vayesta.core.util import deprecated, einsum, energy_string, time_string, timer
-from vayesta.core.types import Orbitals
-from vayesta.core.types import FCI_WaveFunction
-from vayesta.core.qemb.scrcoulomb import get_screened_eris_full
-from vayesta.solver.solver import ClusterSolver
-from vayesta.solver.cisd import CISD_Solver
-from vayesta.solver.cisd import UCISD_Solver
-=======
 import pyscf.fci
 import pyscf.fci.addons
 
@@ -24,7 +8,6 @@
 from vayesta.core.util import log_time
 from vayesta.solver.cisd import RCISD_Solver, UCISD_Solver
 from vayesta.solver.solver import ClusterSolver, UClusterSolver
->>>>>>> ed2f91ff
 
 
 class FCI_Solver(ClusterSolver):
