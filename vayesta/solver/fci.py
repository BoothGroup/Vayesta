import dataclasses

import numpy as np
import pyscf.fci
import pyscf.fci.addons

from vayesta.core.types import FCI_WaveFunction
from vayesta.core.types.wf.fci import UFCI_WaveFunction_w_dummy
from vayesta.core.util import log_time
from vayesta.solver.cisd import RCISD_Solver, UCISD_Solver
from vayesta.solver.solver import ClusterSolver, UClusterSolver


class FCI_Solver(ClusterSolver):
    @dataclasses.dataclass
    class Options(ClusterSolver.Options):
        threads: int = 1  # Number of threads for multi-threaded FCI
        max_cycle: int = 300
        lindep: float = None  # Linear dependency tolerance. If None, use PySCF default
        conv_tol: float = 1e-12  # Convergence tolerance. If None, use PySCF default
        solver_spin: bool = True  # Use direct_spin1 if True, or direct_spin0 otherwise
        fix_spin: float = 0.0  # If set to a number, the given S^2 value will be enforced
        fix_spin_penalty: float = 1.0  # Penalty for fixing spin
        davidson_only: bool = True
        init_guess: str = "default"
        init_guess_noise: float = 1e-5
        n_moments: tuple = None

    cisd_solver = RCISD_Solver

    def __init__(self, *args, **kwargs):
        super().__init__(*args, **kwargs)

        solver_cls = self.get_solver_class()
        # This just uses mol to initialise various outputting defaults.
        solver = solver_cls(self.hamil.orig_mf.mol)
        self.log.debugv("type(solver)= %r", type(solver))
        # Set options
        if self.opts.init_guess == "default":
            self.opts.init_guess = "CISD"
        if self.opts.threads is not None:
            solver.threads = self.opts.threads
        if self.opts.conv_tol is not None:
            solver.conv_tol = self.opts.conv_tol
        if self.opts.lindep is not None:
            solver.lindep = self.opts.lindep
        if self.opts.max_cycle is not None:
            solver.max_cycle = self.opts.max_cycle
        if self.opts.davidson_only is not None:
            solver.davidson_only = self.opts.davidson_only
        if self.opts.fix_spin not in (None, False):
            spin = self.opts.fix_spin
            self.log.debugv("Fixing spin of FCI solver to S^2= %f", spin)
            solver = pyscf.fci.addons.fix_spin_(solver, shift=self.opts.fix_spin_penalty, ss=spin)
        self.solver = solver

    def get_solver_class(self):
        if self.opts.solver_spin:
            return pyscf.fci.direct_spin1.FCISolver
        return pyscf.fci.direct_spin0.FCISolver

    def kernel(self, ci=None):
        self.hamil.assert_equal_spin_channels()

        if self.opts.init_guess == "CISD":
            cisd = self.cisd_solver(self.hamil)
            cisd.kernel()
            ci = cisd.wf.as_fci().ci
        elif self.opts.init_guess in ["mf", "meanfield"]:
            ci = None

        if self.opts.init_guess_noise and ci is not None:
            ci += self.opts.init_guess_noise * np.random.random(ci.shape)

        heff, eris = self.hamil.get_integrals(with_vext=True)

        with log_time(self.log.timing, "Time for FCI: %s"):
            e_fci, self.civec = self.solver.kernel(heff, eris, self.hamil.ncas[0], self.hamil.nelec, ci0=ci)
        self.converged = self.solver.converged
        self.wf = FCI_WaveFunction(self.hamil.mo, self.civec)

        # In-cluster Moments
        nmom = self.opts.n_moments
        if nmom is not None:
            try:
                from dyson.expressions import FCI
            except ImportError:
                self.log.error("Dyson not found - required for moment calculations")
                self.log.info("Skipping cluster moment calculations")
                return
<<<<<<< HEAD
            
            self.log.info("Calculating cluster FCI moments %s"%str(nmom))
            mf_clus, frozen = self.hamil.to_pyscf_mf(allow_dummy_orbs=True, allow_df=True)
=======
            self.log.info("Calculating in-cluster FCI moments %s" % str(nmom))

            self.log.info("Calculating cluster FCI moments %s"%str(nmom))
            mf_clus, frozen = self.hamil.to_pyscf_mf(allow_dummy_orbs=True, allow_df=True)
            
>>>>>>> cddd8d09
            with log_time(self.log.timing, "Time for hole moments: %s"):
                expr = FCI["1h"](mf_clus, e_ci=e_fci, c_ci=self.civec, h1e=heff, h2e=eris)
                self.hole_moments = expr.build_gf_moments(nmom[0])
            with log_time(self.log.timing, "Time for hole moments: %s"):    
                expr = FCI["1p"](mf_clus, e_ci=e_fci, c_ci=self.civec, h1e=heff, h2e=eris)
                self.particle_moments = expr.build_gf_moments(nmom[1])
<<<<<<< HEAD
=======

>>>>>>> cddd8d09

class UFCI_Solver(UClusterSolver, FCI_Solver):
    @dataclasses.dataclass
    class Options(FCI_Solver.Options):
        fix_spin: float = None

    cisd_solver = UCISD_Solver

    def get_solver_class(self):
        return pyscf.fci.direct_uhf.FCISolver

    def kernel(self, ci=None):
        na, nb = self.hamil.ncas
        if na == nb:
            super().kernel(ci)
            return
        # Only consider this functionality when it's needed.
        if ci is None and self.opts.init_guess == "CISD":
            self.log.warning(
                "CISD initial guess not implemented for UHF FCI solver with different numbers of alpha and beta orbitals."
                "Using meanfield guess."
            )
        # Get dummy meanfield object, with padding, to represent the cluster.
        mf, orbs_to_freeze = self.hamil.to_pyscf_mf(allow_dummy_orbs=True, allow_df=False)
        # Get padded integrals from this.
        heff = mf.get_hcore()
        eris = mf._eri
        # Run calculation with them.
        with log_time(self.log.timing, "Time for FCI: %s"):
            e_fci, self.civec = self.solver.kernel(heff, eris, mf.mol.nao, self.hamil.nelec, ci0=ci)
        self.converged = self.solver.converged
        # Generate wavefunction object with dummy orbitals.
        self.wf = UFCI_WaveFunction_w_dummy(self.hamil.mo, self.civec, dummy_orbs=orbs_to_freeze)<|MERGE_RESOLUTION|>--- conflicted
+++ resolved
@@ -88,27 +88,16 @@
                 self.log.error("Dyson not found - required for moment calculations")
                 self.log.info("Skipping cluster moment calculations")
                 return
-<<<<<<< HEAD
             
             self.log.info("Calculating cluster FCI moments %s"%str(nmom))
             mf_clus, frozen = self.hamil.to_pyscf_mf(allow_dummy_orbs=True, allow_df=True)
-=======
-            self.log.info("Calculating in-cluster FCI moments %s" % str(nmom))
 
-            self.log.info("Calculating cluster FCI moments %s"%str(nmom))
-            mf_clus, frozen = self.hamil.to_pyscf_mf(allow_dummy_orbs=True, allow_df=True)
-            
->>>>>>> cddd8d09
             with log_time(self.log.timing, "Time for hole moments: %s"):
                 expr = FCI["1h"](mf_clus, e_ci=e_fci, c_ci=self.civec, h1e=heff, h2e=eris)
                 self.hole_moments = expr.build_gf_moments(nmom[0])
             with log_time(self.log.timing, "Time for hole moments: %s"):    
                 expr = FCI["1p"](mf_clus, e_ci=e_fci, c_ci=self.civec, h1e=heff, h2e=eris)
                 self.particle_moments = expr.build_gf_moments(nmom[1])
-<<<<<<< HEAD
-=======
-
->>>>>>> cddd8d09
 
 class UFCI_Solver(UClusterSolver, FCI_Solver):
     @dataclasses.dataclass
