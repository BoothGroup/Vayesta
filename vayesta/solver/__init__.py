--- conflicted
+++ resolved
@@ -6,15 +6,12 @@
 from .ccsd import UCCSD_Solver
 from .cisd import CISD_Solver
 from .cisd import UCISD_Solver
-<<<<<<< HEAD
-from .ebfci2 import EBFCI_Solver as EBFCI_Solver2
-from .ebfci2 import UEBFCI_Solver
-from .ebccsd import EBCCSD_Solver, UEBCCSD_Solver
-=======
 from .fci import FCI_Solver
 from .fci import UFCI_Solver
 from .ebfci import EBFCI_Solver
->>>>>>> 2a15e719
+from .ebfci import UEBFCI_Solver
+from .ebccsd import EBCCSD_Solver
+from .ebccsd import UEBCCSD_Solver
 
 
 def is_uhf(mf):
@@ -23,27 +20,6 @@
 def get_solver_class(mf, solver):
     solver = solver.upper()
     uhf = is_uhf(mf)
-<<<<<<< HEAD
-    if solver in ('CCSD', 'CCSD(T)', 'TCCSD'):
-        if uhf:
-            raise NotImplementedError("CCSD with spin-unrestricted orbitals not implemented!")
-        return CCSD_Solver
-    if solver == 'FCI':
-        if uhf:
-            raise NotImplementedError("FCI with spin-unrestricted orbitals not implemented!")
-        return FCI_Solver
-    if solver == 'EBFCI':
-        if uhf:
-            raise NotImplementedError("EBFCI with spin-unrestricted orbitals not implemented!")
-        return EBFCI_Solver
-
-    raise ValueError("Unknown solver: %s" % solver)
-
-def get_solver_class2(mf, solver):
-    solver = solver.upper()
-    uhf = is_uhf(mf)
-=======
->>>>>>> 2a15e719
     if solver == 'MP2':
         if uhf:
             return UMP2_Solver
@@ -62,15 +38,10 @@
         return FCI_Solver
     if solver == 'EBFCI':
         if uhf:
-<<<<<<< HEAD
             return UEBFCI_Solver
-        return EBFCI_Solver2
+        return EBFCI_Solver
     if solver == 'EBCCSD':
         if uhf:
             return UEBCCSD_Solver
         return EBCCSD_Solver
-=======
-            raise NotImplementedError("EBFCI with spin-unrestricted orbitals not implemented!")
-        return EBFCI_Solver
->>>>>>> 2a15e719
     raise ValueError("Unknown solver: %s" % solver)