import dataclasses

import h5py
<<<<<<< HEAD
=======

>>>>>>> ed2f91ff
from vayesta.core import spinalg
from vayesta.solver.solver import ClusterSolver


class DumpSolver(ClusterSolver):
    @dataclasses.dataclass
    class Options(ClusterSolver.Options):
        dumpfile: str = None

    def kernel(self, *args, **kwargs):
        fragment = self.hamil._fragment
        cluster = self.hamil.cluster

        if isinstance(self.opts.dumpfile, str):
            h5file = h5py.File(self.opts.dumpfile, 'a')
        else:
            h5file = self.opts.dumpfile
        with h5file as f:
            grp = h5file.create_group('fragment_%d' % fragment.id)
            # Attributes
            grp.attrs['id'] = fragment.id
            grp.attrs['name'] = fragment.name
            grp.attrs['norb'] = cluster.norb_active
            grp.attrs['nocc'] = cluster.nocc_active
            grp.attrs['nvir'] = cluster.nvir_active
            c_dmet_cluster_occ = fragment._dmet_bath.c_cluster_occ
            c_dmet_cluster_vir = fragment._dmet_bath.c_cluster_vir
            c_dmet_cluster = spinalg.hstack_matrices(c_dmet_cluster_occ, c_dmet_cluster_vir)
            heff, eris = self.hamil.get_integrals(with_vext=True)
            if c_dmet_cluster[0].ndim == 1:
                grp.attrs['norb_dmet_cluster'] = c_dmet_cluster.shape[-1]
                grp.attrs['nocc_dmet_cluster'] = c_dmet_cluster_occ.shape[-1]
                grp.attrs['nvir_dmet_cluster'] = c_dmet_cluster_vir.shape[-1]
                # Orbital coefficients
                grp.create_dataset('c_frag', data=fragment.c_frag)
                grp.create_dataset('c_dmet_cluster', data=c_dmet_cluster)
                grp.create_dataset('c_cluster', data=cluster.c_active)
                # Integrals
                grp.create_dataset('heff', data=heff)
                grp.create_dataset('fock', data=self.hamil.get_fock())
                grp.create_dataset('eris', data=eris)
            elif c_dmet_cluster[0].ndim == 2:
                grp.attrs['norb_dmet_cluster'] = [c_dmet_cluster[s].shape[-1] for s in range(2)]
                grp.attrs['nocc_dmet_cluster'] = [c_dmet_cluster_occ[s].shape[-1] for s in range(2)]
                grp.attrs['nvir_dmet_cluster'] = [c_dmet_cluster_vir[s].shape[-1] for s in range(2)]
                # Orbital coefficients
                grp.create_dataset('c_frag_a', data=fragment.c_frag[0])
                grp.create_dataset('c_frag_b', data=fragment.c_frag[1])
                grp.create_dataset('c_dmet_cluster_a', data=c_dmet_cluster[0])
                grp.create_dataset('c_dmet_cluster_b', data=c_dmet_cluster[1])
                grp.create_dataset('c_cluster_a', data=cluster.c_active[0])
                grp.create_dataset('c_cluster_b', data=cluster.c_active[1])
                # Integrals
                heffa, heffb = heff
                grp.create_dataset('heff_a', data=heffa)
                grp.create_dataset('heff_b', data=heffb)
                focka, fockb = self.hamil.get_fock()
                grp.create_dataset('fock_a', data=focka)
                grp.create_dataset('fock_b', data=fockb)
                erisaa, erisab, erisbb = eris
                grp.create_dataset('eris_aa', data=erisaa)
                grp.create_dataset('eris_ab', data=erisab)
                grp.create_dataset('eris_bb', data=erisbb)
            else:
                raise NotImplementedError<|MERGE_RESOLUTION|>--- conflicted
+++ resolved
@@ -1,10 +1,7 @@
 import dataclasses
 
 import h5py
-<<<<<<< HEAD
-=======
 
->>>>>>> ed2f91ff
 from vayesta.core import spinalg
 from vayesta.solver.solver import ClusterSolver
 
