<<<<<<< HEAD
import copy
import pyscf
import pyscf.ci
from vayesta.core.util import deprecated, einsum, log_time
from vayesta.core.types import WaveFunction
import vayesta.solver.ccsd as ccsd
=======
import dataclasses
>>>>>>> ed2f91ff

from pyscf import ci

from vayesta.core.types import CISD_WaveFunction
from vayesta.solver._uccsd_eris import uao2mo
from vayesta.solver.hamiltonian import is_uhf_ham, is_eb_ham
from vayesta.solver.solver import ClusterSolver, UClusterSolver


def CISD_Solver(hamil, *args, **kwargs):
    if is_eb_ham(hamil):
        raise NotImplementedError("Coupled electron-boson CISD solver not implemented.")
    if is_uhf_ham(hamil):
        return UCISD_Solver(hamil, *args, **kwargs)
    else:
        return RCISD_Solver(hamil, *args, **kwargs)


class RCISD_Solver(ClusterSolver):
    @dataclasses.dataclass
    class Options(ClusterSolver.Options):
        conv_tol: float = None  # Convergence tolerance. If None, use PySCF default

    def kernel(self, *args, **kwargs):
        mf_clus, frozen = self.hamil.to_pyscf_mf(allow_dummy_orbs=True)
        solver_class = self.get_solver_class()
        mycisd = solver_class(mf_clus, frozen=frozen)
        if self.opts.conv_tol:
            mycisd.conv_tol = self.opts.conv_tol
        ecisd, civec = mycisd.kernel()
        c0, c1, c2 = mycisd.cisdvec_to_amplitudes(civec)
        self.wf = CISD_WaveFunction(self.hamil.mo, c0, c1, c2)
        self.converged = True

    def get_solver_class(self):
        return ci.RCISD


class UCISD_Solver(UClusterSolver, RCISD_Solver):
    @dataclasses.dataclass
    class Options(RCISD_Solver.Options):
        pass

    def get_solver_class(self):
        return UCISD


class UCISD(ci.ucisd.UCISD):
    ao2mo = uao2mo<|MERGE_RESOLUTION|>--- conflicted
+++ resolved
@@ -1,13 +1,4 @@
-<<<<<<< HEAD
-import copy
-import pyscf
-import pyscf.ci
-from vayesta.core.util import deprecated, einsum, log_time
-from vayesta.core.types import WaveFunction
-import vayesta.solver.ccsd as ccsd
-=======
 import dataclasses
->>>>>>> ed2f91ff
 
 from pyscf import ci
 
