import unittest
import numpy as np
from vayesta import dmet
from vayesta.tests.cache import moles
from vayesta.tests.common import TestCase
from vayesta.tests import testsystems


class MoleculeDMETTest(TestCase):
    PLACES_ENERGY = 7
    CONV_TOL = 1e-9

    @classmethod
    def setUpClass(cls):
        cls.mf = testsystems.h6_sto6g.rhf()

    @classmethod
    def tearDownClass(cls):
        del cls.mf

    def _test_converged(self, emb, known_values=None):
        """Test that the DMET has converged.
        """

        self.assertTrue(emb.converged)

    def _test_energy(self, emb, known_values):
        """Test that the energy matches a known value.
        """
        self.assertAlmostEqual(emb.e_tot, known_values['e_tot'], self.PLACES_ENERGY)

    def test_cc(self):
        """Test H6 STO-6G with FCI solver, IAO fragmentation and charge consistency.
        """
<<<<<<< HEAD

        emb = dmet.DMET(
                self.mf,
                solver='FCI',
                charge_consistent=True,
                bath_type='dmet',
                conv_tol=self.CONV_TOL,
        )
=======
        emb = dmet.DMET(moles['h6_sto6g']['rhf'], solver='FCI', charge_consistent=True,
                bath_options=dict(bathtype='dmet'), conv_tol=self.CONV_TOL)
>>>>>>> 10023025
        with emb.iao_fragmentation() as f:
            f.add_atomic_fragment([0, 1])
            f.add_atomic_fragment([2, 3])
            f.add_atomic_fragment([4, 5])
        emb.kernel()

        known_values = {'e_tot': -3.259355757394294}

        self._test_converged(emb)
        self._test_energy(emb, known_values)

    def test_nocc(self):
        """Test H6 STO-6G with FCI solver, IAO fragmentation and no charge consistency.
        """
<<<<<<< HEAD

        emb = dmet.DMET(
                self.mf,
                solver='FCI',
                charge_consistent=False,
                bath_type='dmet',
                conv_tol=self.CONV_TOL,
        )
=======
        emb = dmet.DMET(moles['h6_sto6g']['rhf'], solver='FCI', charge_consistent=False,
                bath_options=dict(bathtype='dmet'), conv_tol=self.CONV_TOL)
>>>>>>> 10023025
        with emb.iao_fragmentation() as f:
            f.add_atomic_fragment([0, 1])
            f.add_atomic_fragment([2, 3])
            f.add_atomic_fragment([4, 5])
        emb.kernel()

        known_values = {'e_tot': -3.2593557575050305}

        self._test_converged(emb)
        self._test_energy(emb, known_values)

    def test_nocc_ccsd(self):
        """Test H6 STO-6G with FCI solver, IAO fragmentation and no charge consistency.
        """
<<<<<<< HEAD

        emb = dmet.DMET(
                self.mf,
                solver='FCI',
                charge_consistent=False,
                bath_type='full',
                conv_tol=self.CONV_TOL,
        )
=======
        emb = dmet.DMET(moles['h6_sto6g']['rhf'], solver='CCSD', charge_consistent=False,
                bath_options=dict(bathtype='dmet'), conv_tol=self.CONV_TOL)
>>>>>>> 10023025
        with emb.iao_fragmentation() as f:
            f.add_atomic_fragment([0, 1])
            f.add_atomic_fragment([2, 3])
            f.add_atomic_fragment([4, 5])
        emb.kernel()

        known_values = {'e_tot': -3.2593387676678667}

        self._test_converged(emb)
        self._test_energy(emb, known_values)


<<<<<<< HEAD
        emb = dmet.DMET(
                self.mf,
                solver='CCSD',
                charge_consistent=False,
                bath_type='MP2-BNO',
                bno_threshold=np.inf,
                conv_tol=self.CONV_TOL,
        )
=======
    def test_full_bath(self):
        """Test H6 STO-6G with FCI solver, IAO fragmentation and complete bath.
        """
        emb = dmet.DMET(moles['h6_sto6g']['rhf'], solver='FCI', charge_consistent=False,
                bath_options=dict(bathtype='full'), conv_tol=self.CONV_TOL)
>>>>>>> 10023025
        with emb.iao_fragmentation() as f:
            f.add_atomic_fragment([0, 1])
            f.add_atomic_fragment([2, 3])
            f.add_atomic_fragment([4, 5])
        emb.kernel()

        known_values = {'e_tot': -3.2587710893946102}

        self._test_converged(emb)
        self._test_energy(emb, known_values)


if __name__ == '__main__':
    print('Running %s' % __file__)
    unittest.main()<|MERGE_RESOLUTION|>--- conflicted
+++ resolved
@@ -32,19 +32,8 @@
     def test_cc(self):
         """Test H6 STO-6G with FCI solver, IAO fragmentation and charge consistency.
         """
-<<<<<<< HEAD
-
-        emb = dmet.DMET(
-                self.mf,
-                solver='FCI',
-                charge_consistent=True,
-                bath_type='dmet',
-                conv_tol=self.CONV_TOL,
-        )
-=======
         emb = dmet.DMET(moles['h6_sto6g']['rhf'], solver='FCI', charge_consistent=True,
                 bath_options=dict(bathtype='dmet'), conv_tol=self.CONV_TOL)
->>>>>>> 10023025
         with emb.iao_fragmentation() as f:
             f.add_atomic_fragment([0, 1])
             f.add_atomic_fragment([2, 3])
@@ -59,19 +48,8 @@
     def test_nocc(self):
         """Test H6 STO-6G with FCI solver, IAO fragmentation and no charge consistency.
         """
-<<<<<<< HEAD
-
-        emb = dmet.DMET(
-                self.mf,
-                solver='FCI',
-                charge_consistent=False,
-                bath_type='dmet',
-                conv_tol=self.CONV_TOL,
-        )
-=======
         emb = dmet.DMET(moles['h6_sto6g']['rhf'], solver='FCI', charge_consistent=False,
                 bath_options=dict(bathtype='dmet'), conv_tol=self.CONV_TOL)
->>>>>>> 10023025
         with emb.iao_fragmentation() as f:
             f.add_atomic_fragment([0, 1])
             f.add_atomic_fragment([2, 3])
@@ -86,19 +64,8 @@
     def test_nocc_ccsd(self):
         """Test H6 STO-6G with FCI solver, IAO fragmentation and no charge consistency.
         """
-<<<<<<< HEAD
-
-        emb = dmet.DMET(
-                self.mf,
-                solver='FCI',
-                charge_consistent=False,
-                bath_type='full',
-                conv_tol=self.CONV_TOL,
-        )
-=======
         emb = dmet.DMET(moles['h6_sto6g']['rhf'], solver='CCSD', charge_consistent=False,
                 bath_options=dict(bathtype='dmet'), conv_tol=self.CONV_TOL)
->>>>>>> 10023025
         with emb.iao_fragmentation() as f:
             f.add_atomic_fragment([0, 1])
             f.add_atomic_fragment([2, 3])
@@ -111,22 +78,11 @@
         self._test_energy(emb, known_values)
 
 
-<<<<<<< HEAD
-        emb = dmet.DMET(
-                self.mf,
-                solver='CCSD',
-                charge_consistent=False,
-                bath_type='MP2-BNO',
-                bno_threshold=np.inf,
-                conv_tol=self.CONV_TOL,
-        )
-=======
     def test_full_bath(self):
         """Test H6 STO-6G with FCI solver, IAO fragmentation and complete bath.
         """
         emb = dmet.DMET(moles['h6_sto6g']['rhf'], solver='FCI', charge_consistent=False,
                 bath_options=dict(bathtype='full'), conv_tol=self.CONV_TOL)
->>>>>>> 10023025
         with emb.iao_fragmentation() as f:
             f.add_atomic_fragment([0, 1])
             f.add_atomic_fragment([2, 3])
