import unittest

from vayesta import edmet
from vayesta.tests.common import TestCase
from vayesta.tests import testsystems


class HubbardDFEDMETTests(TestCase):
    PLACES_ENERGY = 9

    def _test_energy(self, emb, dfedmet, known_values):
        """Test that the energy contributions match a known value and the non-density fitted value.
        """
        self.assertAlmostEqual(dfedmet.e_tot - dfedmet.e_nonlocal, known_values['e_clus'], self.PLACES_ENERGY)
        self.assertAlmostEqual(dfedmet.e_nonlocal, known_values['e_nl'], self.PLACES_ENERGY)
        self.assertAlmostEqual(emb.e_tot, dfedmet.e_tot, self.PLACES_ENERGY)

    def test_14_upoint4_2imp_4occ(self):
        """Tests for N=14 U=4 Hubbard model with double site impurities and density fitting, single shot.
        Self-consistent (E)DMET is pretty unstable on the Hubbard model, so further tests will have to wait for UHF
        (not long!).
        """
        emb = edmet.EDMET(
            testsystems.hubb_14_u4.rhf(),
<<<<<<< HEAD
            solver='FCI',
            solver_options={"max_boson_occ":2},
=======
            solver='EBFCI',
            solver_options={"max_boson_occ": 2},
>>>>>>> a3295703
            maxiter=1,
            max_elec_err=1e-6
        )
        emb.symmetry.set_translations([7, 1, 1])
        with emb.site_fragmentation() as f:
            f.add_atomic_fragment([0, 1])
        emb.kernel()

        dfedmet = edmet.EDMET(
            testsystems.hubb_14_u4_df.rhf(),
<<<<<<< HEAD
                solver='FCI',
                solver_options={"max_boson_occ":2},
=======
                solver='EBFCI',
                solver_options={"max_boson_occ": 2},
>>>>>>> a3295703
                maxiter=1,
                max_elec_err=1e-6
        )
        dfedmet.symmetry.set_translations([7, 1, 1])
        with dfedmet.site_fragmentation() as f:
            f.add_atomic_fragment([0, 1])
        dfedmet.kernel()
        # This is the energy without the nonlocal correlation energy RPA correction.
        known_values = {'e_clus': -8.01015928145061, 'e_nl': -0.5338487284590787}

        self._test_energy(emb, dfedmet, known_values)


if __name__ == '__main__':
    print('Running %s' % __file__)
    unittest.main()<|MERGE_RESOLUTION|>--- conflicted
+++ resolved
@@ -22,13 +22,8 @@
         """
         emb = edmet.EDMET(
             testsystems.hubb_14_u4.rhf(),
-<<<<<<< HEAD
             solver='FCI',
             solver_options={"max_boson_occ":2},
-=======
-            solver='EBFCI',
-            solver_options={"max_boson_occ": 2},
->>>>>>> a3295703
             maxiter=1,
             max_elec_err=1e-6
         )
@@ -39,13 +34,8 @@
 
         dfedmet = edmet.EDMET(
             testsystems.hubb_14_u4_df.rhf(),
-<<<<<<< HEAD
                 solver='FCI',
                 solver_options={"max_boson_occ":2},
-=======
-                solver='EBFCI',
-                solver_options={"max_boson_occ": 2},
->>>>>>> a3295703
                 maxiter=1,
                 max_elec_err=1e-6
         )
