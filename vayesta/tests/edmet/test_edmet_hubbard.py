import unittest

from vayesta import edmet
from vayesta.tests.common import TestCase
from vayesta.tests import testsystems


class EDMET_Hubbard_Tests(TestCase):
    PLACES_ENERGY = 6

    def _test_energy(self, emb, known_values):
        """Test that the energy matches a known value.
        """
        self.assertAlmostEqual(emb.e_tot, known_values['e_tot'], self.PLACES_ENERGY)

<<<<<<< HEAD
    #FIXME bug #9
    #def test_6_u0_1imp_1occ(self):
    #    """Tests for N=6 U=0 Hubbard model with single site impurities.
    #    """

    #    emb = edmet.EDMET(
    #            testsystems.hubb_6_u0.rhf(),
    #            solver='FCI',
    #            max_boson_occ=1,
    #    )
    #    emb.site_fragmentation()
    #    frag = emb.add_atomic_fragment(0)
    #    frag.add_tsymmetric_fragments(tvecs=[6, 1, 1])
    #    emb.kernel()

    #    known_values = {'e_tot': -8.0}

    #    self._test_energy(emb, known_values)

    #def test_6_u0_2imp_6occ(self):
    #    """Tests for N=6 U=0 Hubbard model with double site impurities.
    #    """

    #    emb = edmet.EDMET(
    #            testsystems.hubb_6_u0.rhf(),
    #            solver='FCI',
    #            max_boson_occ=6,
    #    )
    #    emb.site_fragmentation()
    #    frag = emb.add_atomic_fragment([0, 1])
    #    frag.add_tsymmetric_fragments(tvecs=[3, 1, 1])
    #    emb.kernel()

    #    known_values = {'e_tot': -8.0}

    #    self._test_energy(emb, known_values)
=======
    def test_6_u0_1imp_1occ(self):
        """Tests for N=6 U=0 Hubbard model with single site impurities.
        """

        emb = edmet.EDMET(
                testsystems.hubb_6_u0.rhf(),
                solver='EBFCI',
                solver_options={"max_boson_occ": 1},
        )

        emb.symmetry.set_translations([6, 1, 1])
        with emb.site_fragmentation() as f:
            f.add_atomic_fragment([0])
        emb.kernel()

        known_values = {'e_tot': -8.0}

        self._test_energy(emb, known_values)

    def test_6_u0_2imp_6occ(self):
        """Tests for N=6 U=0 Hubbard model with double site impurities.
        """

        emb = edmet.EDMET(
                testsystems.hubb_6_u0.rhf(),
                solver='EBFCI',
                solver_options={"max_boson_occ": 6},
        )
        emb.symmetry.set_translations([3, 1, 1])
        with emb.site_fragmentation() as f:
            f.add_atomic_fragment([0, 1])
        emb.kernel()

        known_values = {'e_tot': -8.0}

        self._test_energy(emb, known_values)
>>>>>>> a3295703

    def test_10_u2_2imp_2occ(self):
        """Tests for N=10 U=2 Hubbard model with double site impurities.
        """

        emb = edmet.EDMET(
                testsystems.hubb_10_u2.rhf(),
                solver='FCI',
                solver_options={"max_boson_occ": 2},
                bosonic_interaction="direct",
                oneshot=True,
                make_dd_moments=False,
        )
        emb.symmetry.set_translations([5, 1, 1])
        with emb.site_fragmentation() as f:
            f.add_atomic_fragment([0, 1])
        emb.kernel()

        known_values = {'e_tot':-8.793485086132375}

        self._test_energy(emb, known_values)

<<<<<<< HEAD
    # Suspended this test in favour of one with EBCCSD due to time constraints.
    #def test_14_upoint4_2imp_4occ(self):
    #    """Tests for N=14 U=0.4 Hubbard model with double site impurities.
    #    """

    #    emb = edmet.EDMET(
    #            testsystems.hubb_14_u0.rhf(),
    #            solver='FCI',
    #            solver_options={"max_boson_occ":3},
    #            maxiter=30,
    #            max_elec_err=1e-6
    #    )
    #    emb.site_fragmentation()
    #    frag = emb.add_atomic_fragment([0, 1])
    #    frag.add_tsymmetric_fragments(tvecs=[7, 1, 1])
    #    emb.kernel()

    #    known_values = {'e_tot':-16.63125078900363}

    #    self._test_energy(emb, known_values)

    #FIXME bug #9
    #def test_6x6_u0_1x1imp_2occ(self):
    #    """Tests for 6x6 U=0 Hubbard model with single site impurities.
    #    """

    #    emb = edmet.EDMET(
    #            testsystems.hubb_6x6_u0_1x1imp.rhf(),
    #            solver='FCI',
    #            max_boson_occ=2,
    #    )
    #    emb.site_fragmentation()
    #    frag = emb.add_atomic_fragment([0])
    #    frag.add_tsymmetric_fragments(tvecs=[6, 6, 1])
    #    emb.kernel()

    #    known_values = {'e_tot': -56.0}

    #    self._test_energy(emb, known_values)
=======
    def test_6x6_u0_1x1imp_2occ(self):
        """Tests for 6x6 U=0 Hubbard model with single site impurities.
        """

        emb = edmet.EDMET(
                testsystems.hubb_6x6_u0_1x1imp.rhf(),
                solver='EBFCI',
                solver_options={"max_boson_occ": 2},
        )

        emb.symmetry.set_translations([6, 6, 1])
        with emb.site_fragmentation() as f:
            f.add_atomic_fragment([0])
        emb.kernel()

        known_values = {'e_tot': -56.0}

        self._test_energy(emb, known_values)
>>>>>>> a3295703

    def test_6x6_u6_1x1imp_2occ(self):
        """Tests for 6x6 U=6 Hubbard model with single site impurities.
        """

        emb = edmet.EDMET(
                testsystems.hubb_6x6_u6_1x1imp.rhf(),
<<<<<<< HEAD
                solver='FCI',
                solver_options={"max_boson_occ":2},
=======
                solver='EBFCI',
                solver_options={"max_boson_occ": 2},
>>>>>>> a3295703
                bosonic_interaction="direct",
                oneshot=True,
                make_dd_moments=False,
        )
        emb.symmetry.set_translations([6, 6, 1])
        with emb.site_fragmentation() as f:
            f.add_atomic_fragment([0])
        emb.kernel()

        known_values = {'e_tot':-49.255623407653644}

        self._test_energy(emb, known_values)


if __name__ == '__main__':
    print('Running %s' % __file__)
    unittest.main()<|MERGE_RESOLUTION|>--- conflicted
+++ resolved
@@ -13,51 +13,13 @@
         """
         self.assertAlmostEqual(emb.e_tot, known_values['e_tot'], self.PLACES_ENERGY)
 
-<<<<<<< HEAD
-    #FIXME bug #9
-    #def test_6_u0_1imp_1occ(self):
-    #    """Tests for N=6 U=0 Hubbard model with single site impurities.
-    #    """
-
-    #    emb = edmet.EDMET(
-    #            testsystems.hubb_6_u0.rhf(),
-    #            solver='FCI',
-    #            max_boson_occ=1,
-    #    )
-    #    emb.site_fragmentation()
-    #    frag = emb.add_atomic_fragment(0)
-    #    frag.add_tsymmetric_fragments(tvecs=[6, 1, 1])
-    #    emb.kernel()
-
-    #    known_values = {'e_tot': -8.0}
-
-    #    self._test_energy(emb, known_values)
-
-    #def test_6_u0_2imp_6occ(self):
-    #    """Tests for N=6 U=0 Hubbard model with double site impurities.
-    #    """
-
-    #    emb = edmet.EDMET(
-    #            testsystems.hubb_6_u0.rhf(),
-    #            solver='FCI',
-    #            max_boson_occ=6,
-    #    )
-    #    emb.site_fragmentation()
-    #    frag = emb.add_atomic_fragment([0, 1])
-    #    frag.add_tsymmetric_fragments(tvecs=[3, 1, 1])
-    #    emb.kernel()
-
-    #    known_values = {'e_tot': -8.0}
-
-    #    self._test_energy(emb, known_values)
-=======
     def test_6_u0_1imp_1occ(self):
         """Tests for N=6 U=0 Hubbard model with single site impurities.
         """
 
         emb = edmet.EDMET(
                 testsystems.hubb_6_u0.rhf(),
-                solver='EBFCI',
+                solver='FCI',
                 solver_options={"max_boson_occ": 1},
         )
 
@@ -76,7 +38,7 @@
 
         emb = edmet.EDMET(
                 testsystems.hubb_6_u0.rhf(),
-                solver='EBFCI',
+                solver='FCI',
                 solver_options={"max_boson_occ": 6},
         )
         emb.symmetry.set_translations([3, 1, 1])
@@ -87,7 +49,6 @@
         known_values = {'e_tot': -8.0}
 
         self._test_energy(emb, known_values)
->>>>>>> a3295703
 
     def test_10_u2_2imp_2occ(self):
         """Tests for N=10 U=2 Hubbard model with double site impurities.
@@ -110,54 +71,13 @@
 
         self._test_energy(emb, known_values)
 
-<<<<<<< HEAD
-    # Suspended this test in favour of one with EBCCSD due to time constraints.
-    #def test_14_upoint4_2imp_4occ(self):
-    #    """Tests for N=14 U=0.4 Hubbard model with double site impurities.
-    #    """
-
-    #    emb = edmet.EDMET(
-    #            testsystems.hubb_14_u0.rhf(),
-    #            solver='FCI',
-    #            solver_options={"max_boson_occ":3},
-    #            maxiter=30,
-    #            max_elec_err=1e-6
-    #    )
-    #    emb.site_fragmentation()
-    #    frag = emb.add_atomic_fragment([0, 1])
-    #    frag.add_tsymmetric_fragments(tvecs=[7, 1, 1])
-    #    emb.kernel()
-
-    #    known_values = {'e_tot':-16.63125078900363}
-
-    #    self._test_energy(emb, known_values)
-
-    #FIXME bug #9
-    #def test_6x6_u0_1x1imp_2occ(self):
-    #    """Tests for 6x6 U=0 Hubbard model with single site impurities.
-    #    """
-
-    #    emb = edmet.EDMET(
-    #            testsystems.hubb_6x6_u0_1x1imp.rhf(),
-    #            solver='FCI',
-    #            max_boson_occ=2,
-    #    )
-    #    emb.site_fragmentation()
-    #    frag = emb.add_atomic_fragment([0])
-    #    frag.add_tsymmetric_fragments(tvecs=[6, 6, 1])
-    #    emb.kernel()
-
-    #    known_values = {'e_tot': -56.0}
-
-    #    self._test_energy(emb, known_values)
-=======
     def test_6x6_u0_1x1imp_2occ(self):
         """Tests for 6x6 U=0 Hubbard model with single site impurities.
         """
 
         emb = edmet.EDMET(
                 testsystems.hubb_6x6_u0_1x1imp.rhf(),
-                solver='EBFCI',
+                solver='FCI',
                 solver_options={"max_boson_occ": 2},
         )
 
@@ -169,7 +89,6 @@
         known_values = {'e_tot': -56.0}
 
         self._test_energy(emb, known_values)
->>>>>>> a3295703
 
     def test_6x6_u6_1x1imp_2occ(self):
         """Tests for 6x6 U=6 Hubbard model with single site impurities.
@@ -177,13 +96,8 @@
 
         emb = edmet.EDMET(
                 testsystems.hubb_6x6_u6_1x1imp.rhf(),
-<<<<<<< HEAD
                 solver='FCI',
                 solver_options={"max_boson_occ":2},
-=======
-                solver='EBFCI',
-                solver_options={"max_boson_occ": 2},
->>>>>>> a3295703
                 bosonic_interaction="direct",
                 oneshot=True,
                 make_dd_moments=False,
