--- conflicted
+++ resolved
@@ -23,58 +23,25 @@
 
 @dataclasses.dataclass
 class Results(Fragment.Results):
-    fid: int = None
     n_active: int = None
-    converged: bool = None
-    # For DM1:
-    g1: np.ndarray = None
-    dm1: np.ndarray = None
-    dm2: np.ndarray = None
-    # energy contributions.
     e1: float = None
     e2: float = None
+
+    @property
+    def dm1(self):
+        """Cluster 1DM"""
+        return self.wf.make_rdm1()
+
+    @property
+    def dm2(self):
+        """Cluster 2DM"""
+        return self.wf.make_rdm2()
 
 
 class DMETFragment(Fragment):
 
-<<<<<<< HEAD
-    @dataclasses.dataclass
-    class Options(Fragment.Options):
-        """Attributes set to `NotSet` inherit their value from the parent DMET object."""
-        # Options also present in `base`:
-        dmet_threshold: float = NotSet
-        energy_factor: float = 1.0
-        eom_ccsd: bool = NotSet
-        energy_partitioning: str = NotSet
-        sc_mode: int = NotSet
-        # Bath type
-        bath_type: str = NotSet
-        bno_number: int = None  # Set a fixed number of BNOs
-        # Additional fragment specific options:
-        bno_threshold_factor: float = 1.0
-        # CAS methods
-        c_cas_occ: np.ndarray = None
-        c_cas_vir: np.ndarray = None
-
-    @dataclasses.dataclass
-    class Results(Fragment.Results):
-        n_active: int = None
-        e1: float = None
-        e2: float = None
-=======
     Options = Options
     Results = Results
->>>>>>> 358e41c0
-
-        @property
-        def dm1(self):
-            """Cluster 1DM"""
-            return self.wf.make_rdm1()
-
-        @property
-        def dm2(self):
-            """Cluster 2DM"""
-            return self.wf.make_rdm2()
 
     def __init__(self, *args, solver=None, **kwargs):
 
@@ -142,11 +109,7 @@
             cluster_solver.kernel(eris=eris)
 
         results = self._results
-<<<<<<< HEAD
         results.wf = cluster_solver.wf
-=======
-
->>>>>>> 358e41c0
         results.n_active = self.cluster.norb_active
 
         results.e1, results.e2 = self.get_dmet_energy_contrib()
