import logging
from timeit import default_timer as timer
from datetime import datetime
import dataclasses
import copy
import itertools
import os
import os.path
from typing import Optional

import numpy as np

import pyscf
import pyscf.gto
import pyscf.mp
import pyscf.ci
import pyscf.cc
import pyscf.lo
import pyscf.pbc
import pyscf.pbc.df
import pyscf.pbc.tools
import pyscf.lib
from pyscf.mp.mp2 import _mo_without_core

import vayesta
from vayesta.core import vlog
from vayesta.core.foldscf import FoldedSCF, fold_scf
from vayesta.core.util import *
from vayesta.core import spinalg
from vayesta.core.ao2mo import kao2gmo_cderi
from vayesta.core.ao2mo import postscf_ao2mo
from vayesta.core.ao2mo import postscf_kao2gmo
from vayesta import lattmod
from vayesta.core.scmf import PDMET, Brueckner
from vayesta.core.qemb.scrcoulomb import build_screened_eris
from vayesta.mpi import mpi
from .register import FragmentRegister
from vayesta.rpa import ssRIRPA
from vayesta.solver import check_solver_config

# Symmetry
from vayesta.core.symmetry import SymmetryGroup
from vayesta.core.symmetry import SymmetryInversion
from vayesta.core.symmetry import SymmetryReflection
from vayesta.core.symmetry import SymmetryRotation
from vayesta.core.symmetry import SymmetryTranslation

# Fragmentations
from vayesta.core.fragmentation import SAO_Fragmentation
from vayesta.core.fragmentation import IAO_Fragmentation
from vayesta.core.fragmentation import IAOPAO_Fragmentation
from vayesta.core.fragmentation import Site_Fragmentation
from vayesta.core.fragmentation import CAS_Fragmentation

from vayesta.misc.cptbisect import ChempotBisection

# Expectation values
from vayesta.core.qemb.corrfunc import get_corrfunc
from vayesta.core.qemb.corrfunc import get_corrfunc_mf

# --- This Package

from .fragment import Fragment
#from . import helper
from .rdm import make_rdm1_demo_rhf
from .rdm import make_rdm2_demo_rhf


@dataclasses.dataclass
class Options(OptionsBase):
    store_eris: bool = True             # If True, ERIs will be stored in Fragment.hamil; otherwise they will be recalculated whenever needed.
    global_frag_chempot: float = None   # Global fragment chemical potential (e.g. for democratically partitioned DMs)
    dm_with_frozen: bool = False        # Add frozen parts to cluster DMs
    # --- Bath options
    bath_options: dict = OptionsBase.dict_with_defaults(
        # General
        bathtype='dmet', canonicalize=True,
        # DMET bath
        dmet_threshold=1e-8,
        # R2 bath
        rcut=None, unit='Ang',
        # EwDMET bath
        order=None, max_order=20, # +threshold (same as MP2 bath)
        # MP2 bath
        threshold=None, truncation='occupation', project_dmet_order=2,
        project_dmet_mode='squared-entropy', addbuffer=False,
        # The following options can be set occupied/virtual-specific:
        bathtype_occ=None, bathtype_vir=None,
        rcut_occ=None, rcut_vir=None,
        unit_occ=None, unit_vir=None,
        order_occ=None, order_vir=None,
        max_order_occ=None, max_order_vir=None,
        threshold_occ=None, threshold_vir=None,
        truncation_occ=None, truncation_vir=None,
        project_dmet_order_occ=None, project_dmet_order_vir=None,
        project_dmet_mode_occ=None, project_dmet_mode_vir=None,
        addbuffer_occ=None, addbuffer_dmet_vir=None,
        canonicalize_occ=None, canonicalize_vir=None,
        )
    # --- Solver options
    solver_options: dict = OptionsBase.dict_with_defaults(
            # General
            conv_tol=None,
            # CCSD
            solve_lambda=True, conv_tol_normt=None,
            level_shift=None, diis_space=None, diis_start_cycle=None,
            iterative_damping=None,
            # FCI
            threads=1, max_cycle=300, fix_spin=None, lindep=None,
            davidson_only=True, init_guess='default',
            # EBFCI/EBCCSD
            max_boson_occ=2,
            # EBCC
            ansatz=None,
            # Dump
            dumpfile='clusters.h5',
            # MP2
            compress_cderi=False)
    # --- Other
    symmetry_tol: float = 1e-6              # Tolerance (in Bohr) for atomic positions
    symmetry_mf_tol: float = 1e-5           # Tolerance for mean-field solution
    screening: Optional[str] = None

class Embedding:
    """Base class for quantum embedding methods.

    Parameters
    ----------
    mf : pyscf.scf.SCF
        PySCF mean-field object.
    solver : str, optional
        Default solver for cluster problems. The available solvers depend on the embedding class.
        Default: 'CCSD'.
    log : logging.Logger, optional
        Vayesta logger object. Default: None
    bath_options : dict, optional
        Bath specific options. The bath type is determined by the key `bathtype` (default: 'DMET').
        The following bath specific options can be specified.

        All bath types:

            dmet_threshold : float, optional
                Threshold for DMET bath orbitals. Orbitals with eigenvalues larger than `dmet_threshold`
                or smaller than 1-`dmet_threshold` will be added as bath orbitals. Default: 1e-6.

        MP2 bath (`bathtype = 'MP2'`):

            threshold : float
                Threshold for MP2 natural orbital truncation. Orbitals with eigenvalues larger than
                `threshold` will be added as bath orbitals.

        R2 bath (`bathtype = 'R2'`):

            rcut : float
                Range cutoff for R2 bath. Orbitals with eigenvalues smaller than `rcut` will be added
                as bath orbitals.
            unit : {'Ang', 'Bohr'}, optional
                Unit of `rcut`. Default: 'Ang'.

    solver_options : dict, optional
        Solver specific options. The following solver specific options can be specified.


            conv_tol : float
                Energy convergence tolerance [valid for 'CISD', 'CCSD', 'TCCSD', 'FCI']
            conv_tol_normt : float
                Amplitude convergence tolerance [valid for 'CCSD', 'TCCSD']
            fix_spin : float
                Target specified spin state [valid for 'FCI']
            solve_lambda : bool
                Solve Lambda-equations [valid for 'CCSD', 'TCCSD']. If False, T-amplitudes are used instead.
            dumpfile : str
                Dump cluster orbitals and integrals to file [valid for 'Dump']

    Attributes
    ----------
    mol
    nao
    ncells
    nmo
    nfrag
    e_mf
    log : logging.Logger
        Logger object.
    self.mf : pyscf.scf.SCF
        PySCF mean-field object.
    self.mo_energy : (nMO) array
        MO energies.
    self.mo_occ : (nMO) array
        MO occupation numbers.
    self.mo_coeff : (nAO, nMO) array
        MO coefficients.
    self.fragments : list
        List of fragments for embedding calculation.
    self.kcell : pyscf.pbc.gto.Cell
        For k-point sampled mean-field calculation, which have been folded to the supercell,
        this will hold the original primitive unit cell.
    self.kpts : (nK, 3) array
        For k-point sampled mean-field calculation, which have been folded to the supercell,
        this will hold the original k-points.
    self.kdf : pyscf.pbc.df.GDF
        For k-point sampled mean-field calculation, which have been folded to the supercell,
        this will hold the original Gaussian density-fitting object.
    """

    # Shadow these in inherited methods:
    Fragment = Fragment
    Options = Options

    # Deprecated:
    is_rhf = True
    is_uhf = False
    # Use instead:
    spinsym = 'restricted'

    def __init__(self, mf, solver='CCSD', log=None, overwrite=None, **kwargs):
        # 1) Logging
        # ----------
        self.log = log or logging.getLogger(__name__)
        self.log.info("")
        self.log.info("INITIALIZING %s" % self.__class__.__name__.upper())
        self.log.info("=============%s" % (len(str(self.__class__.__name__))*"="))
        with self.log.indent():

            # 2) Options
            # ----------
            self.opts = self.Options().replace(**kwargs)

            # 3) Overwrite methods/attributes
            # -------------------------------
            if overwrite is not None:
                for name, attr in overwrite.items():
                    if callable(attr):
                        self.log.info("Overwriting method %s of %s", name, self.__class__.__name__)
                        setattr(self, name, attr.__get__(self))
                    else:
                        self.log.info("Overwriting attribute %s of %s", name, self.__class__.__name__)
                        setattr(self, name, attr)

            # 4) Mean-field
            # -------------
            self.mf = None
            self.kcell = None
            self.kpts = None
            self.kdf = None
            self.madelung = None
            with log_time(self.log.timing, "Time for mean-field setup: %s"):
                self.init_mf(mf)

            # 5) Other
            # --------
            self.check_solver(solver)
            self.solver = solver
            self.symmetry = SymmetryGroup(self.mol, xtol=self.opts.symmetry_tol)
            nimages = getattr(self.mf, 'subcellmesh', None)
            if nimages:
                self.symmetry.set_translations(nimages)
            # Rotations need to be added manually!

            self.register = FragmentRegister()
            self.fragments = []
            self.with_scmf = None   # Self-consistent mean-field
            # Initialize results
            self._reset()


    def _mpi_bcast_mf(self, mf):
        """Use mo_energy and mo_coeff from master MPI rank only."""
        # If vayesta.misc.scf_with_mpi was used, we do not need broadcast
        # as the MO coefficients will already be the same
        if getattr(mf, 'with_mpi', False):
            return
        with log_time(self.log.timing, "Time to broadcast mean-field to all MPI ranks: %s"):
            # Check if all MPI ranks have the same mean-field MOs
            #mo_energy = mpi.world.gather(mf.mo_energy)
            #if mpi.is_master:
            #    moerr = np.max([abs(mo_energy[i] - mo_energy[0]).max() for i in range(len(mpi))])
            #    if moerr > 1e-6:
            #        self.log.warning("Large difference of MO energies between MPI ranks= %.2e !", moerr)
            #    else:
            #        self.log.debugv("Largest difference of MO energies between MPI ranks= %.2e", moerr)
            # Use MOs of master process
            mf.mo_energy = mpi.world.bcast(mf.mo_energy, root=0)
            mf.mo_coeff = mpi.world.bcast(mf.mo_coeff, root=0)

    def init_mf(self, mf):
        self._mf_orig = mf      # Keep track of original mean-field object - be careful not to modify in any way, to avoid side effects!

        # Create shallow copy of mean-field object; this way it can be updated without side effects outside the quantum
        # embedding method if attributes are replaced in their entirety
        # (eg. `mf.mo_coeff = mo_new` instead of `mf.mo_coeff[:] = mo_new`).
        mf = copy.copy(mf)
        self.log.debugv("type(mf)= %r", type(mf))
        # If the mean-field has k-points, automatically fold to the supercell:
        if getattr(mf, 'kpts', None) is not None:
            with log_time(self.log.timing, "Time for k->G folding of MOs: %s"):
                mf = fold_scf(mf)
        if isinstance(mf, FoldedSCF):
            self.kcell, self.kpts, self.kdf = mf.kmf.mol, mf.kmf.kpts, mf.kmf.with_df
        # Make sure that all MPI ranks use the same MOs`:
        if mpi:
            self._mpi_bcast_mf(mf)
        self.mf = mf
        if not (self.is_rhf or self.is_uhf):
            raise ValueError("Cannot deduce RHF or UHF!")

        # Evaluating the Madelung constant is expensive - cache result
        if self.has_exxdiv:
            self.madelung = pyscf.pbc.tools.madelung(self.mol, self.mf.kpt)

        # Original mean-field integrals - do not change these!
        self._ovlp_orig = self.mf.get_ovlp()
        self._hcore_orig = self.mf.get_hcore()
        self._veff_orig = self.mf.get_veff()
        # Cached integrals - these can be changed!
        self._ovlp = self._ovlp_orig
        self._hcore = self._hcore_orig
        self._veff = self._veff_orig

        # Hartree-Fock energy - this can be different from mf.e_tot, when the mean-field
        # is not a (converged) HF calculations
        e_mf = (mf.e_tot / self.ncells)
        e_hf = self.e_mf
        de = (e_mf - e_hf)
        rde = (de / e_mf)
        if not self.mf.converged:
            self.log.warning("Mean-field not converged!")
        self.log.info("Initial E(mean-field)= %s", energy_string(e_mf))
        self.log.info("Calculated E(HF)=      %s", energy_string(e_hf))
        self.log.info("Difference dE=         %s ( %.1f%%)", energy_string(de), rde)
        if (abs(de) > 1e-3) or (abs(rde) > 1e-6):
            self.log.warning("Large difference between initial E(mean-field) and calculated E(HF)!")

        #FIXME (no RHF/UHF dependent code here)
        if self.is_rhf:
            self.log.info("n(AO)= %4d  n(MO)= %4d  n(linear dep.)= %4d", self.nao, self.nmo, self.nao-self.nmo)
        else:
            self.log.info("n(AO)= %4d  n(alpha/beta-MO)= (%4d, %4d)  n(linear dep.)= (%4d, %4d)",
                    self.nao, *self.nmo, self.nao-self.nmo[0], self.nao-self.nmo[1])

        self._check_orthonormal(self.mo_coeff, mo_name='MO')

        if self.mo_energy is not None:
            if self.is_rhf:
                self.log.debugv("MO energies (occ):\n%r", self.mo_energy[self.mo_occ > 0])
                self.log.debugv("MO energies (vir):\n%r", self.mo_energy[self.mo_occ == 0])
            else:
                self.log.debugv("alpha-MO energies (occ):\n%r", self.mo_energy[0][self.mo_occ[0] > 0])
                self.log.debugv("beta-MO energies (occ):\n%r", self.mo_energy[1][self.mo_occ[1] > 0])
                self.log.debugv("alpha-MO energies (vir):\n%r", self.mo_energy[0][self.mo_occ[0] == 0])
                self.log.debugv("beta-MO energies (vir):\n%r", self.mo_energy[1][self.mo_occ[1] == 0])

    def change_options(self, **kwargs):
        self.opts.replace(**kwargs)
        for fx in self.fragments:
            fkwds = {key : kwargs[key] for key in [key for key in kwargs if hasattr(fx.opts, key)]}
            fx.change_options(**fkwds)

    # --- Basic properties and methods
    # ================================

    def __repr__(self):
        keys = ['mf']
        fmt = ('%s(' + len(keys)*'%s: %r, ')[:-2] + ')'
        values = [self.__dict__[k] for k in keys]
        return fmt % (self.__class__.__name__, *[x for y in zip(keys, values) for x in y])

    # Mol/Cell properties

    @property
    def mol(self):
        """Mole or Cell object."""
        return self.mf.mol

    @property
    def has_exxdiv(self):
        """Correction for divergent exact-exchange potential."""
        return (hasattr(self.mf, 'exxdiv') and self.mf.exxdiv is not None)

    def get_exxdiv(self):
        """Get divergent exact-exchange (exxdiv) energy correction and potential.

        Returns
        -------
        e_exxdiv: float
            Divergent exact-exchange energy correction per unit cell.
        v_exxdiv: array
            Divergent exact-exchange potential correction in AO basis.
        """
        if not self.has_exxdiv: return 0, None
        sc = np.dot(self.get_ovlp(), self.mo_coeff[:,:self.nocc])
        e_exxdiv = -self.madelung * self.nocc
        v_exxdiv = -self.madelung * np.dot(sc, sc.T)
        self.log.debugv("Divergent exact-exchange (exxdiv) correction= %+16.8f Ha", e_exxdiv)
        return e_exxdiv/self.ncells, v_exxdiv

    @property
    def pbc_dimension(self):
        return getattr(self.mol, 'dimension', 0)

    @property
    def nao(self):
        """Number of atomic orbitals."""
        return self.mol.nao_nr()

    @property
    def ncells(self):
        """Number of primitive cells within supercell."""
        if self.kpts is None: return 1
        return len(self.kpts)

    @property
    def has_df(self):
        return (self.df is not None) or (self.kdf is not None)

    @property
    def df(self):
        if hasattr(self.mf, 'with_df') and self.mf.with_df is not None:
            return self.mf.with_df
        return None

    # Mean-field properties

    #def init_vhf_ehf(self):
    #    """Get Hartree-Fock potential and energy."""
    #    if self.opts.recalc_vhf:
    #        self.log.debug("Calculating HF potential from mean-field object.")
    #        vhf = self.mf.get_veff()
    #    else:
    #        self.log.debug("Calculating HF potential from MOs.")
    #        cs = np.dot(self.mo_coeff.T, self.get_ovlp())
    #        fock = np.dot(cs.T*self.mo_energy, cs)
    #        vhf = (fock - self.get_hcore())
    #    h1e = self.get_hcore_for_energy()
    #    ehf = self.mf.energy_tot(h1e=h1e, vhf=vhf)
    #    return vhf, ehf

    @property
    def mo_energy(self):
        """Molecular orbital energies."""
        return self.mf.mo_energy

    @property
    def mo_coeff(self):
        """Molecular orbital coefficients."""
        return self.mf.mo_coeff

    @property
    def mo_occ(self):
        """Molecular orbital occupations."""
        return self.mf.mo_occ

    # MOs setters:

    #@mo_energy.setter
    #def mo_energy(self, mo_energy):
    #    """Updating the MOs resets the effective potential cache `_veff`."""
    #    self.log.debugv("MF attribute 'mo_energy' is updated; deleting cached _veff.")
    #    #self._veff = None
    #    self.mf.mo_energy = mo_energy

    #@mo_coeff.setter
    #def mo_coeff(self, mo_coeff):
    #    """Updating the MOs resets the effective potential cache `_veff`."""
    #    self.log.debugv("MF attribute 'mo_coeff' is updated; deleting chached _veff.")
    #    #self._veff = None
    #    self.mf.mo_coeff = mo_coeff

    #@mo_occ.setter
    #def mo_occ(self, mo_occ):
    #    """Updating the MOs resets the effective potential cache `_veff`."""
    #    self.log.debugv("MF attribute 'mo_occ' is updated; deleting chached _veff.")
    #    #self._veff = None
    #    self.mf.mo_occ = mo_occ

    @property
    def nmo(self):
        """Total number of molecular orbitals (MOs)."""
        return self.mo_coeff.shape[-1]

    @property
    def nocc(self):
        """Number of occupied MOs."""
        return np.count_nonzero(self.mo_occ > 0)

    @property
    def nvir(self):
        """Number of virtual MOs."""
        return np.count_nonzero(self.mo_occ == 0)

    @property
    def mo_energy_occ(self):
        """Occupied MO energies."""
        return self.mo_energy[:self.nocc]

    @property
    def mo_energy_vir(self):
        """Virtual MO coefficients."""
        return self.mo_energy[self.nocc:]

    @property
    def mo_coeff_occ(self):
        """Occupied MO coefficients."""
        return self.mo_coeff[:,:self.nocc]

    @property
    def mo_coeff_vir(self):
        """Virtual MO coefficients."""
        return self.mo_coeff[:,self.nocc:]

    @property
    def e_mf(self):
        """Total mean-field energy per unit cell (not folded supercell).
        Note that the input unit cell itself can be a supercell, in which case
        `e_mf` refers to this cell.
        """
        h1e = self.get_hcore_for_energy()
        vhf = self.get_veff_for_energy()
        e_mf = self.mf.energy_tot(h1e=h1e, vhf=vhf)
        return e_mf/self.ncells

    @property
    def e_nuc(self):
        """Nuclear-repulsion energy per unit cell (not folded supercell)."""
        return self.mol.energy_nuc()/self.ncells

    # Embedding properties

    @property
    def nfrag(self):
        """Number of fragments."""
        return len(self.fragments)

    def loop(self):
        """Loop over fragments."""
        for frag in self.fragments:
            yield frag

    # --- Integral methods
    # ====================

    # Integrals of the original mean-field object - these cannot be changed:

    def _get_ovlp_orig(self):
        return self._ovlp_orig

    def _get_hcore_orig(self):
        return self._hcore_orig

    def _get_veff_orig(self, with_exxdiv=True):
        if not with_exxdiv and self.has_exxdiv:
            v_exxdiv = self.get_exxdiv()[1]
            return self._get_veff_orig() - v_exxdiv
        return self._veff_orig

    def _get_fock_orig(self, with_exxdiv=True):
        return (self._get_hcore_orig() + self._get_veff_orig(with_exxdiv=with_exxdiv))

    # Integrals which change with mean-field updates or chemical potential shifts:

    def get_ovlp(self):
        """AO-overlap matrix."""
        return self._ovlp

    def get_hcore(self):
        """Core Hamiltonian (kinetic energy plus nuclear-electron attraction)."""
        return self._hcore

    def get_veff(self, dm1=None, with_exxdiv=True):
        """Hartree-Fock Coulomb and exchange potential in AO basis."""
        if not with_exxdiv and self.has_exxdiv:
            v_exxdiv = self.get_exxdiv()[1]
            return self.get_veff(dm1=dm1) - v_exxdiv
        if dm1 is None:
            return self._veff
        return self.mf.get_veff(dm=dm1)

    def get_fock(self, dm1=None, with_exxdiv=True):
        """Fock matrix in AO basis."""
        return self.get_hcore() + self.get_veff(dm1=dm1, with_exxdiv=with_exxdiv)

    def set_ovlp(self, value):
        self.log.debug("Changing ovlp matrix.")
        self._ovlp = value

    def set_hcore(self, value):
        self.log.debug("Changing hcore matrix.")
        self._hcore = value

    def set_veff(self, value):
        self.log.debug("Changing veff matrix.")
        self._veff = value

    # Integrals for energy evaluation
    # Overwriting these allows using different integrals for the energy evaluation

    def get_hcore_for_energy(self):
        """Core Hamiltonian used for energy evaluation."""
        return self.get_hcore()

    def get_veff_for_energy(self, dm1=None, with_exxdiv=True):
        """Hartree-Fock potential used for energy evaluation."""
        return self.get_veff(dm1=dm1, with_exxdiv=with_exxdiv)

    def get_fock_for_energy(self, dm1=None, with_exxdiv=True):
        """Fock matrix used for energy evaluation."""
        return (self.get_hcore_for_energy() + self.get_veff_for_energy(dm1=dm1, with_exxdiv=with_exxdiv))

    def get_fock_for_bath(self, dm1=None, with_exxdiv=True):
        """Fock matrix used for bath orbitals."""
        return self.get_fock(dm1=dm1, with_exxdiv=with_exxdiv)

    # Other integral methods:

    def get_ovlp_power(self, power):
        """get power of AO overlap matrix.

        For folded calculations, this uses the k-point sampled overlap, for better performance and accuracy.

        Parameters
        ----------
        power : float
            Matrix power.

        Returns
        -------
        spow : (n(AO), n(AO)) array
            Matrix power of AO overlap matrix
        """
        if power == 1: return self.get_ovlp()
        if self.kcell is None:
            e, v = np.linalg.eigh(self.get_ovlp())
            return np.dot(v*(e**power), v.T.conj())
        sk = self.kcell.pbc_intor('int1e_ovlp', hermi=1, kpts=self.kpts, pbcopt=pyscf.lib.c_null_ptr())
        ek, vk = np.linalg.eigh(sk)
        spowk = einsum('kai,ki,kbi->kab', vk, ek**power, vk.conj())
        spow = pyscf.pbc.tools.k2gamma.to_supercell_ao_integrals(self.kcell, self.kpts, spowk)
        return spow

    def get_cderi(self, mo_coeff, compact=False, blksize=None):
        """Get density-fitted three-center integrals in MO basis."""
        if compact:
            raise NotImplementedError()
        if self.kdf is not None:
            return kao2gmo_cderi(self.kdf, mo_coeff)

        if np.ndim(mo_coeff[0]) == 1:
            mo_coeff = (mo_coeff, mo_coeff)

        nao = self.mol.nao
        naux = (self.df.auxcell.nao if hasattr(self.df, 'auxcell') else self.df.auxmol.nao)
        cderi = np.zeros((naux, mo_coeff[0].shape[-1], mo_coeff[1].shape[-1]))
        cderi_neg = None
        if blksize is None:
            blksize = int(1e9 / naux*nao*nao * 8)
        # PBC:
        if hasattr(self.df, 'sr_loop'):
            blk0 = 0
            for labr, labi, sign in self.df.sr_loop(compact=False, blksize=blksize):
                assert np.allclose(labi, 0)
                assert (cderi_neg is None)  # There should be only one block with sign -1
                labr = labr.reshape(-1, nao, nao)
                if (sign == 1):
                    blk1 = (blk0 + labr.shape[0])
                    blk = np.s_[blk0:blk1]
                    blk0 = blk1
                    cderi[blk] = einsum('Lab,ai,bj->Lij', labr, mo_coeff[0], mo_coeff[1])
                elif (sign == -1):
                    cderi_neg = einsum('Lab,ai,bj->Lij', labr, mo_coeff[0], mo_coeff[1])
            return cderi, cderi_neg
        # No PBC:
        blk0 = 0
        for lab  in self.df.loop(blksize=blksize):
            blk1 = (blk0 + lab.shape[0])
            blk = np.s_[blk0:blk1]
            blk0 = blk1
            lab = pyscf.lib.unpack_tril(lab)
            cderi[blk] = einsum('Lab,ai,bj->Lij', lab, mo_coeff[0], mo_coeff[1])
        return cderi, None

    @log_method()
    def get_eris_array(self, mo_coeff, compact=False):
        """Get electron-repulsion integrals in MO basis as a NumPy array.

        Parameters
        ----------
        mo_coeff: [list(4) of] (n(AO), n(MO)) array
            MO coefficients.

        Returns
        -------
        eris: (n(MO), n(MO), n(MO), n(MO)) array
            Electron-repulsion integrals in MO basis.
        """
        # PBC with k-points:
        if self.kdf is not None:
            if compact:
                raise NotImplementedError
            if np.ndim(mo_coeff[0]) == 1:
                mo_coeff = 4*[mo_coeff]
            cderi1, cderi1_neg = kao2gmo_cderi(self.kdf, mo_coeff[:2])
            if (mo_coeff[0] is mo_coeff[2]) and (mo_coeff[1] is mo_coeff[3]):
                cderi2, cderi2_neg = cderi1, cderi1_neg
            else:
                cderi2, cderi2_neg = kao2gmo_cderi(self.kdf, mo_coeff[2:])
            eris = einsum('Lij,Lkl->ijkl', cderi1.conj(), cderi2)
            if cderi1_neg is not None:
                eris -= einsum('Lij,Lkl->ijkl', cderi1_neg.conj(), cderi2_neg)
            return eris
        # Molecules and Gamma-point PBC:
        if hasattr(self.mf, 'with_df') and self.mf.with_df is not None:
            eris = self.mf.with_df.ao2mo(mo_coeff, compact=compact)
        elif self.mf._eri is not None:
            eris = pyscf.ao2mo.kernel(self.mf._eri, mo_coeff, compact=compact)
        else:
            eris = self.mol.ao2mo(mo_coeff, compact=compact)
        if not compact:
            if isinstance(mo_coeff, np.ndarray) and mo_coeff.ndim == 2:
                shape = 4*[mo_coeff.shape[-1]]
            else:
                shape = [mo.shape[-1] for mo in mo_coeff]
            eris = eris.reshape(shape)
        return eris

    @log_method()
    def get_eris_object(self, postscf, fock=None):
        """Get ERIs for post-SCF methods.

        For folded PBC calculations, this folds the MO back into k-space
        and contracts with the k-space three-center integrals..

        Parameters
        ----------
        postscf: one of the following PySCF methods: MP2, CCSD, RCCSD, DFCCSD
            Post-SCF method with attribute mo_coeff set.

        Returns
        -------
        eris: _ChemistsERIs
            ERIs which can be used for the respective post-scf method.
        """
        if fock is None:
            if isinstance(postscf, pyscf.mp.mp2.MP2):
                fock = self.get_fock()
            elif isinstance(postscf, (pyscf.ci.cisd.CISD, pyscf.cc.ccsd.CCSD)):
                fock = self.get_fock(with_exxdiv=False)
            else:
                raise ValueError("Unknown post-SCF method: %r", type(postscf))
        # For MO energies, always use get_fock():
        mo_act = _mo_without_core(postscf, postscf.mo_coeff)
        mo_energy = einsum('ai,ab,bi->i', mo_act, self.get_fock(), mo_act)
        e_hf = self.mf.e_tot

        # Fold MOs into k-point sampled primitive cell, to perform efficient AO->MO transformation:
        if self.kdf is not None:
            return postscf_kao2gmo(postscf, self.kdf, fock=fock, mo_energy=mo_energy, e_hf=e_hf)
        # Regular AO->MO transformation
        eris = postscf_ao2mo(postscf, fock=fock, mo_energy=mo_energy, e_hf=e_hf)
        return eris

    @log_method()
    @with_doc(build_screened_eris)
    def build_screened_eris(self, *args, **kwargs):
        scrfrags = [x.opts.screening for x in self.fragments if x.opts.screening is not None]
        if len(scrfrags) > 0:
            # Calculate total dRPA energy in N^4 time; this is cheaper than screening calculations.
            rpa = ssRIRPA(self.mf, log=self.log)
            self.e_nonlocal, energy_error = rpa.kernel_energy(correction='linear')
            if scrfrags.count("mrpa") > 0:
                build_screened_eris(self, *args, **kwargs)

    # Symmetry between fragments
    # --------------------------

    def create_symmetric_fragments(self, symmetry, fragments=None, symbol=None, mf_tol=None, check_mf=True):
        """Add rotationally or translationally symmetric fragments.

        Parameters
        ----------
        mf_tol: float, optional
            Tolerance for the error of the mean-field density matrix between symmetry related fragments.
            If the largest absolute difference in the density-matrix is above this value,
            and exception will be raised. Default: self.opts.symmetry_mf_tol.

        Returns
        -------
        fragments: list
            List of T-symmetry related fragments. These will have the attributes `sym_parent` and `sym_op` set.
        """
        default_axes = {'x': (1,0,0), 'y': (0,1,0), 'z': (0,0,1)}
        symtype = symmetry['type']

        def to_bohr(point, unit):
            unit = unit.lower()
            point = np.asarray(point, dtype=float)
            if unit.startswith('ang'):
                return point / 0.529177210903
            if unit == 'latvec':
                #kcell = self.kcell if self.kcell is not None else self.mol
                return np.dot(point, (self.kcell or self.mol).lattice_vectors())
            if unit.startswith('bohr'):
                return point
            raise ValueError("unit= %s" % unit)

        def shift_point_to_supercell(point):
            """Shift point in primitive cell to equivalent, scaled point in supercell."""
            if self.kcell is None:
                # No PBC or no supercell
                return point
            ak = self.kcell.lattice_vectors()   # primtive cell lattice vectors
            bk = np.linalg.inv(ak)
            a = self.mol.lattice_vectors()      # supercell lattice vectors
            shift = (np.diag(a)/np.diag(ak) - 1)/2
            # Shift in internal coordinates, then transform back
            point = np.dot(np.dot(point, bk) + shift, ak)
            return point

        if symtype == 'inversion':
            center = to_bohr(symmetry['center'], symmetry['unit'])
            center = shift_point_to_supercell(center)
            symbol = symbol or 'I'
            symlist = [1]
        elif symtype == 'reflection':
            center = to_bohr(symmetry['center'], symmetry['unit'])
            center = shift_point_to_supercell(center)
            axis = symmetry['axis']
            axis = np.asarray(default_axes.get(axis, axis), dtype=float)
            axis = to_bohr(axis, symmetry['unit'])
            symbol = symbol or 'M'
            symlist = [1]
        elif symtype == 'rotation':
            order = symmetry['order']
            axis = symmetry['axis']
            axis = np.asarray(default_axes.get(axis, axis), dtype=float)
            axis = to_bohr(axis, symmetry['unit'])
            center = to_bohr(symmetry['center'], symmetry['unit'])
            center = shift_point_to_supercell(center)
            symlist = range(1, order)
            symbol = symbol or 'R'
        elif symtype == 'translation':
            translation = np.asarray(symmetry['translation'])
            symlist = list(itertools.product(range(translation[0]), range(translation[1]), range(translation[2])))[1:]
            symbol = symbol or 'T'
        else:
            raise ValueError("Symmetry type= %s" % symtype)

        ovlp = self.get_ovlp()
        if check_mf:
            dm1 = self.mf.make_rdm1()

        if fragments is None:
            fragments = self.get_fragments()
        ftree = [[fx] for fx in fragments]
        for i, sym in enumerate(symlist):

            if symtype == 'inversion':
                sym_op = SymmetryInversion(self.symmetry, center=center)
            elif symtype == 'inversion':
                sym_op = SymmetryReflection(self.symmetry, axis=axis, center=center)
            elif symtype == 'reflection':
                sym_op = SymmetryReflection(self.symmetry, axis=axis, center=center)
            elif symtype == 'rotation':
                rotvec = 2*np.pi * (sym/order) * axis/np.linalg.norm(axis)
                sym_op = SymmetryRotation(self.symmetry, rotvec, center=center)
            elif symtype == 'translation':
                transvec = np.asarray(sym)/translation
                sym_op = SymmetryTranslation(self.symmetry, transvec)

            for flist in ftree:
                parent = flist[0]
                # Name for symmetry related fragment
                if symtype == 'inversion':
                    name = '%s_%s' % (parent.name, symbol)
                elif symtype == 'reflection':
                    name = '%s_%s' % (parent.name, symbol)
                elif symtype == 'rotation':
                    name = '%s_%s(%d)' % (parent.name, symbol, sym)
                elif symtype == 'translation':
                    name = '%s_%s(%d,%d,%d)' % (parent.name, symbol, *sym)
                # Translated coefficients
                c_frag_t = sym_op(parent.c_frag)
                c_env_t = None  # Avoid expensive symmetry operation on environment orbitals
                # Check that translated fragment does not overlap with current fragment:
                fragovlp = parent._csc_dot(parent.c_frag, c_frag_t, ovlp=ovlp)
                if self.spinsym == 'restricted':
                    fragovlp = abs(fragovlp).max()
                elif self.spinsym == 'unrestricted':
                    fragovlp = max(abs(fragovlp[0]).max(), abs(fragovlp[1]).max())
                if (fragovlp > 1e-6):
                    self.log.critical("%s of fragment %s not orthogonal to original fragment (overlap= %.1e)!",
                                sym_op, parent.name, fragovlp)
                    raise RuntimeError("Overlapping fragment spaces (overlap= %.1e)" % fragovlp)

                # Add fragment
                frag_id = self.register.get_next_id()
                frag = self.Fragment(self, frag_id, name, c_frag_t, c_env_t, solver=parent.solver, sym_parent=parent,
                                     sym_op=sym_op, mpi_rank=parent.mpi_rank, flags=dataclasses.asdict(parent.flags),
                                     **parent.opts.asdict())
                # Check symmetry
                # (only for the first rotation or primitive translations (1,0,0), (0,1,0), and (0,0,1)
                # to reduce number of sym_op(c_env) calls)
                if check_mf and (abs(np.asarray(sym)).sum() == 1):
                    charge_err, spin_err = parent.get_symmetry_error(frag, dm1=dm1)
                    if max(charge_err, spin_err) > (mf_tol or self.opts.symmetry_mf_tol):
                        self.log.critical("Mean-field DM1 not symmetric for %s of %s (errors: charge= %.1e, spin= %.1e)!",
                            sym_op, parent.name, charge_err, spin_err)
                        raise RuntimeError("MF not symmetric under %s" % sym_op)
                    else:
                        self.log.debugv("Mean-field DM symmetry error for %s of %s: charge= %.1e, spin= %.1e",
                            sym_op, parent.name, charge_err, spin_err)

                # Insert after parent fragment
                flist.append(frag)
        fragments_sym = [fx for flist in ftree for fx in flist[1:]]
        return fragments_sym

    def create_invsym_fragments(self, center, fragments=None, unit='Ang', **kwargs):
        """Create inversion symmetric fragments.

        Parameters
        ----------
        mf_tol: float, optional
            Tolerance for the error of the mean-field density matrix between symmetry related fragments.
            If the largest absolute difference in the density-matrix is above this value,
            and exception will be raised. Default: 1e-6.

        Returns
        -------
        fragments: list
            List of inversion-symmetry related fragments. These will have have the attributes `sym_parent` and `sym_op` set.
        """
        symmetry = dict(type='inversion', center=center, unit=unit)
        return self.create_symmetric_fragments(symmetry, fragments=fragments, **kwargs)

    def create_mirrorsym_fragments(self, axis, center, fragments=None, unit='Ang', **kwargs):
        """Create mirror symmetric fragments.

        Parameters
        ----------
        mf_tol: float, optional
            Tolerance for the error of the mean-field density matrix between symmetry related fragments.
            If the largest absolute difference in the density-matrix is above this value,
            and exception will be raised. Default: 1e-6.

        Returns
        -------
        fragments: list
            List of mirror-symmetry related fragments. These will have have the attributes `sym_parent` and `sym_op` set.
        """
        symmetry = dict(type='reflection', axis=axis, center=center, unit=unit)
        return self.create_symmetric_fragments(symmetry, fragments=fragments, **kwargs)

    def create_rotsym_fragments(self, order, axis, center, fragments=None, unit='Ang', **kwargs):
        """Create rotationally symmetric fragments.

        Parameters
        ----------
        mf_tol: float, optional
            Tolerance for the error of the mean-field density matrix between symmetry related fragments.
            If the largest absolute difference in the density-matrix is above this value,
            and exception will be raised. Default: 1e-6.

        Returns
        -------
        fragments: list
            List of rotationally-symmetry related fragments. These will have have the attributes `sym_parent` and `sym_op` set.
        """
        symmetry = dict(type='rotation', order=order, axis=axis, center=center, unit=unit)
        return self.create_symmetric_fragments(symmetry, fragments=fragments, **kwargs)

    def create_transsym_fragments(self, translation, fragments=None, **kwargs):
        """Create translationally symmetric fragments.

        Parameters
        ----------
        translation: array(3) of integers
            Each element represent the number of translation vector corresponding to the a0, a1, and a2 lattice vectors of the cell.
        mf_tol: float, optional
            Tolerance for the error of the mean-field density matrix between symmetry related fragments.
            If the largest absolute difference in the density-matrix is above this value,
            and exception will be raised. Default: 1e-6.

        Returns
        -------
        fragments: list
            List of T-symmetry related fragments. These will have the attributes `sym_parent` and `sym_op` set.
        """
        symmetry = dict(type='translation', translation=translation)
        return self.create_symmetric_fragments(symmetry, fragments=fragments, **kwargs)

    def get_symmetry_parent_fragments(self):
        """Returns a list of all fragments, which are parents to symmetry related child fragments.

        Returns
        -------
        parents: list
            A list of all parent fragments, ordered in the same way as they appear in `self.fragments`.
        """
        parents = []
        for f in self.fragments:
            if f.sym_parent is None:
                parents.append(f)
        return parents

    def get_symmetry_child_fragments(self, include_parents=False):
        """Returns a list of all fragments, which are children to symmetry related parent fragments.

        Parameters
        ----------
        include_parents: bool, optional
            If true, the parent fragment of each symmetry group is prepended to each symmetry sublist.

        Returns
        -------
        children: list of lists
            A list with the length of the number of parent fragments in the system, each element
            being another list containing all the children fragments of the given parent fragment.
            Both the outer and inner lists are ordered in the same way that the fragments appear in `self.fragments`.
        """
        parents = self.get_symmetry_parent_fragments()
        if include_parents:
            children = [[p] for p in parents]
        else:
            children = [[] for p in parents]
        parent_ids = [p.id for p in parents]
        for f in self.fragments:
            if f.sym_parent is None: continue
            pid = f.sym_parent.id
            assert (pid in parent_ids)
            idx = parent_ids.index(pid)
            children[idx].append(f)
        return children

    def get_fragments(self, fragments=None, options=None, flags=None, **filters):
        """Return all fragments which obey the specified conditions.

        Arguments
        ---------
        **filters:
            List of returned fragments will be filtered according to specified
            keyword arguments.

        Returns
        -------
        fragments: list
            List of fragments.

        Examples
        --------

        Only returns fragments with mpi_rank 0, 1, or 2:

        >>> self.get_fragments(mpi_rank=[0,1,2])

        Only returns fragments with no symmetry parent:

        >>> self.get_fragments(sym_parent=None)
        """
        if fragments is None:
            fragments = self.fragments
        options = options or {}
        flags = flags or {}
        if not (filters or options or flags):
            return fragments

        def _values_atleast_1d(d):
            return {k: (v if callable(v) else np.atleast_1d(v)) for k, v in d.items()}
        filters = _values_atleast_1d(filters)
        options = _values_atleast_1d(options)
        flags = _values_atleast_1d(flags)

        def _skip(attr, filt):
            if callable(filt):
                return not filt(attr)
            return attr not in filt

        filtered_fragments = []
        for frag in fragments:
            skip = False
            # Check filters:
            for key, filt in filters.items():
                attr = getattr(frag, key)
                skip = _skip(attr, filt)
                if skip: break
            if skip:
                continue
            # Check options:
            for key, filt in options.items():
                attr = getattr_recursive(frag.opts, key)
                skip = _skip(attr, filt)
                if skip: break
            # Check flags:
            for key, filt in flags.items():
                attr = getattr_recursive(frag.flags, key)
                skip = _skip(attr, filt)
                if skip: break
            if skip:
                continue
            filtered_fragments.append(frag)
        return filtered_fragments

    def get_fragment_overlap_norm(self, fragments=None, occupied=True, virtual=True, norm=2):
        """Get matrix of overlap norms between fragments."""
        if fragments is None:
            fragments = self.get_fragments()
        if isinstance(fragments[0], self.Fragment):
            fragments = 2*[fragments]

        if not (occupied or virtual):
            raise ValueError
        overlap = np.zeros((len(fragments[0]), len(fragments[1])))
        ovlp = self.get_ovlp()
        nxy_occ = nxy_vir = np.inf
        for i, fx in enumerate(fragments[0]):
            if occupied:
                cxs_occ = spinalg.dot(spinalg.T(fx.cluster.c_occ), ovlp)
            if virtual:
                cxs_vir = spinalg.dot(spinalg.T(fx.cluster.c_vir), ovlp)
            for j, fy in enumerate(fragments[1]):
                if occupied:
                    rxy_occ = spinalg.dot(cxs_occ, fy.cluster.c_occ)
                    nxy_occ = np.amax(spinalg.norm(rxy_occ, ord=norm))
                if virtual:
                    rxy_vir = spinalg.dot(cxs_vir, fy.cluster.c_vir)
                    nxy_vir = np.amax(spinalg.norm(rxy_vir, ord=norm))
                overlap[i,j] = np.amin((nxy_occ, nxy_vir))
        return overlap

    def _absorb_fragments(self, tol=1e-10):
        """TODO"""
        for fx in self.get_fragments(active=True):
            for fy in self.get_fragments(active=True):
                if (fx.id == fy.id):
                    continue
                if not (fx.active and fy.active):
                    continue

                def svd(cx, cy):
                    rxy = np.dot(cx.T, cy)
                    u, s, v = np.linalg.svd(rxy, full_matrices=False)
                    if s.min() >= (1-tol):
                        nx = cx.shape[-1]
                        ny = cy.shape[-1]
                        swap = False if (nx >= ny) else True
                        return swap
                    return None

                cx_occ = fx.get_overlap('mo[occ]|cluster[occ]')
                cy_occ = fy.get_overlap('mo[occ]|cluster[occ]')
                swocc = svd(cx_occ, cy_occ)
                if swocc is None:
                    continue

                cx_vir = fx.get_overlap('mo[vir]|cluster[vir]')
                cy_vir = fy.get_overlap('mo[vir]|cluster[vir]')
                swvir = svd(cx_vir, cy_vir)
                if swocc != swvir:
                    continue

                # Absorb smaller
                if swocc:
                    fx, fy = fy, fx
                c_frag = hstack(fx.c_frag, fy.c_frag)
                fx.c_frag = c_frag
                name = '/'.join((fx.name, fy.name))
                fy.active = False
                self.log.info("Subspace found: adding %s to %s (new name= %s)!", fy, fx, name)
                # Update fx
                fx.name = name
                fx.c_env = None
                fx._dmet_bath = None
                fx._occ_bath_factory = None
                fx._vir_bath_factory = None

    # Results
    # -------

    def communicate_clusters(self):
        """Communicate cluster orbitals between MPI ranks."""
        if not mpi:
            return
        with log_time(self.log.timing, "Time to communicate clusters: %s"):
            for x in self.get_fragments(sym_parent=None):
                source = x.mpi_rank
                if (mpi.rank == source):
                    x.cluster.orig_mf = None
                cluster = mpi.world.bcast(x.cluster, root=source)
                if (mpi.rank != source):
                    x.cluster = cluster
                x.cluster.orig_mf = self.mf

    @log_method()
    @with_doc(make_rdm1_demo_rhf)
    def make_rdm1_demo(self, *args, **kwargs):
        return make_rdm1_demo_rhf(self, *args, **kwargs)

    @log_method()
    @with_doc(make_rdm2_demo_rhf)
    def make_rdm2_demo(self, *args, **kwargs):
        return make_rdm2_demo_rhf(self, *args, **kwargs)

    def get_dmet_elec_energy(self, part_cumulant=True, approx_cumulant=True):
        """Calculate electronic DMET energy via democratically partitioned density-matrices.

        Parameters
        ----------
        part_cumulant: bool, optional
            If True, the 2-DM cumulant will be partitioned to calculate the energy. If False,
            the full 2-DM will be partitioned, as it is done in most of the DMET literature.
            True is recommended, unless checking for agreement with literature results. Default: True.
        approx_cumulant: bool, optional
            If True, the approximate cumulant, containing (delta 1-DM)-squared terms, is partitioned,
            instead of the true cumulant, if `part_cumulant=True`. Default: True.

        Returns
        -------
        e_dmet: float
            Electronic DMET energy.
        """
        e_dmet = 0.0
        for x in self.get_fragments(active=True, mpi_rank=mpi.rank, sym_parent=None):
            wx = x.symmetry_factor
            e_dmet += wx*x.get_fragment_dmet_energy(part_cumulant=part_cumulant, approx_cumulant=approx_cumulant)
        if mpi:
            mpi.world.allreduce(e_dmet)
        if part_cumulant:
            dm1 = self.make_rdm1_demo(ao_basis=True)
            if not approx_cumulant:
                vhf = self.get_veff_for_energy(dm1=dm1, with_exxdiv=False)
            elif (int(approx_cumulant) == 1):
                dm1 = 2*np.asarray(dm1) - self.mf.make_rdm1()
                vhf = self.get_veff_for_energy(with_exxdiv=False)
            else:
                raise ValueError
            e_dmet += np.sum(np.asarray(vhf) * dm1)/2

        self.log.debugv("E_elec(DMET)= %s", energy_string(e_dmet))
        return e_dmet / self.ncells

    def get_dmet_energy(self, part_cumulant=True, approx_cumulant=True, with_nuc=True, with_exxdiv=True):
        """Calculate DMET energy via democratically partitioned density-matrices.

        Parameters
        ----------
        part_cumulant: bool, optional
            If True, the 2-DM cumulant will be partitioned to calculate the energy. If False,
            the full 2-DM will be partitioned, as it is done in most of the DMET literature.
            True is recommended, unless checking for agreement with literature results. Default: True.
        approx_cumulant: bool, optional
            If True, the approximate cumulant, containing (delta 1-DM)-squared terms, is partitioned,
            instead of the true cumulant, if `part_cumulant=True`. Default: True.
        with_nuc: bool, optional
            Include nuclear-repulsion energy. Default: True.
        with_exxdiv: bool, optional
            Include divergent exact-exchange correction. Default: True.

        Returns
        -------
        e_dmet: float
            DMET energy.
        """
        e_dmet = self.get_dmet_elec_energy(part_cumulant=part_cumulant, approx_cumulant=approx_cumulant)
        if with_nuc:
            e_dmet += self.e_nuc
        if with_exxdiv and self.has_exxdiv:
            e_dmet += self.get_exxdiv()[0]
        return e_dmet

    get_corrfunc_mf = log_method()(get_corrfunc_mf)
    get_corrfunc = log_method()(get_corrfunc)

    # Utility
    # -------

    def _check_orthonormal(self, *mo_coeff, mo_name='', crit_tol=1e-2, err_tol=1e-7):
        """Check orthonormality of mo_coeff."""
        mo_coeff = hstack(*mo_coeff)
        err = dot(mo_coeff.T, self.get_ovlp(), mo_coeff) - np.eye(mo_coeff.shape[-1])
        l2 = np.linalg.norm(err)
        linf = abs(err).max()
        if mo_name:
            mo_name = (' of %ss' % mo_name)
        if max(l2, linf) > crit_tol:
            self.log.critical("Orthonormality error%s: L(2)= %.2e  L(inf)= %.2e !", mo_name, l2, linf)
            raise OrthonormalityError("Orbitals not orhonormal!")
        elif max(l2, linf) > err_tol:
            self.log.error("Orthonormality error%s: L(2)= %.2e  L(inf)= %.2e !", mo_name, l2, linf)
        else:
            self.log.debugv("Orthonormality error%s: L(2)= %.2e  L(inf)= %.2e", mo_name, l2, linf)
        return l2, linf

    def get_mean_cluster_size(self):
        return np.mean([x.cluster.norb_active for x in self.fragments])

    def get_average_cluster_size(self, average='mean'):
        if average == 'mean':
            return self.get_mean_cluster_size()
        raise ValueError

    def get_min_cluster_size(self):
        return np.min([x.cluster.norb_active for x in self.fragments])

    def get_max_cluster_size(self):
        return np.max([x.cluster.norb_active for x in self.fragments])

    # --- Population analysis
    # -----------------------

    def _get_atom_projectors(self, atoms=None, projection='sao'):
        if atoms is None:
            atoms2 = list(range(self.mol.natm))
            # For supercell systems, we do not want all supercell-atom pairs,
            # but only primitive-cell -- supercell pairs:
            atoms1 = atoms2 if (self.kcell is None) else list(range(self.kcell.natm))
        elif isinstance(atoms[0], (int, np.integer)):
            atoms1 = atoms2 = atoms
        else:
            atoms1, atoms2 = atoms

        # Get atomic projectors:
        projection = projection.lower()
        if projection == 'sao':
            frag = SAO_Fragmentation(self)
        elif projection.replace('+', '').replace('/', '') == 'iaopao':
            frag = IAOPAO_Fragmentation(self)
        else:
            raise ValueError("Invalid projection: %s" % projection)
        frag.kernel()
        ovlp = self.get_ovlp()
        projectors = {}
        cs = spinalg.dot(spinalg.transpose(self.mo_coeff), ovlp)
        for atom in sorted(set(atoms1).union(atoms2)):
            name, indices = frag.get_atomic_fragment_indices(atom)
            c_atom = frag.get_frag_coeff(indices)
            r = spinalg.dot(cs, c_atom)
            projectors[atom] = spinalg.dot(r, spinalg.transpose(r))

        return atoms1, atoms2, projectors

    def get_lo_coeff(self, local_orbitals='lowdin', minao='auto'):
        if local_orbitals.lower() == 'lowdin':
            # Avoid pre_orth_ao step!
            #self.c_lo = c_lo = pyscf.lo.orth_ao(self.mol, 'lowdin')
            #self.c_lo = c_lo = pyscf.lo.orth_ao(self.mol, 'meta-lowdin', pre_orth_ao=None)
            return self.get_ovlp_power(power=-0.5)
        elif local_orbitals.lower() == 'iao+pao':
            return IAOPAO_Fragmentation(self, minao=minao).get_coeff()
        raise ValueError("Unknown local orbitals: %r" % local_orbitals)

    def pop_analysis(self, dm1, mo_coeff=None, local_orbitals='lowdin', minao='auto', write=True, filename=None, filemode='a',
            orbital_resolved=False, mpi_rank=0):
        """
        Parameters
        ----------
        dm1 : (N, N) array
            If `mo_coeff` is None, AO representation is assumed.
        local_orbitals : {'lowdin', 'mulliken', 'iao+pao'} or array
            Kind of population analysis. Default: 'lowdin'.

        Returns
        -------
        pop : (N) array
            Population of atomic orbitals.
        """
        if mo_coeff is not None:
            dm1 = einsum('ai,ij,bj->ab', mo_coeff, dm1, mo_coeff)

        ovlp = self.get_ovlp()
        if isinstance(local_orbitals, str):
            lo = local_orbitals.lower()
            if lo == 'mulliken':
                c_lo = None
            else:
                c_lo = self.get_lo_coeff(lo, minao=minao)
        else:
            c_lo = local_orbitals

        if c_lo is None:
            pop = einsum('ab,ba->a', dm1, ovlp)
        else:
            cs = np.dot(c_lo.T, ovlp)
            pop = einsum('ia,ab,ib->i', cs, dm1, cs)

        if write and (mpi.rank == mpi_rank):
            self.write_population(pop, filename=filename, filemode=filemode, orbital_resolved=orbital_resolved)
        return pop

    def get_atomic_charges(self, pop):
        charges = np.zeros(self.mol.natm)
        spins = np.zeros(self.mol.natm)
        if len(pop) != self.mol.nao:
            raise ValueError("n(AO)= %d n(Pop)= %d" % (self.mol.nao, len(pop)))

        for i, label in enumerate(self.mol.ao_labels(None)):
            charges[label[0]] -= pop[i]
        charges += self.mol.atom_charges()
        return charges, spins

    def write_population(self, pop, filename=None, filemode='a', orbital_resolved=False):
        charges, spins = self.get_atomic_charges(pop)
        if orbital_resolved:
            aoslices = self.mol.aoslice_by_atom()[:,2:]
            aolabels = self.mol.ao_labels()

        if filename is None:
            write = lambda *args : self.log.info(*args)
            write("Population analysis")
            write("-------------------")
        else:
            dirname = os.path.dirname(filename)
            if dirname: os.makedirs(dirname, exist_ok=True)
            f = open(filename, filemode)
            write = lambda fmt, *args : f.write((fmt+'\n') % args)
            tstamp = datetime.now()
            self.log.info("Writing population analysis to file \"%s\". Time-stamp: %s", filename, tstamp)
            write("# Time-stamp: %s", tstamp)
            write("# Population analysis")
            write("# -------------------")

        for atom, charge in enumerate(charges):
            write("%3d %-7s  q= % 11.8f  s= % 11.8f", atom, self.mol.atom_symbol(atom) + ':', charge, spins[atom])
            if orbital_resolved:
                aos = aoslices[atom]
                for ao in range(aos[0], aos[1]):
                    label = aolabels[ao]
                    if np.ndim(pop[0]) == 1:
                        write("    %4d %-16s= % 11.8f  % 11.8f" % (ao, label, pop[0][ao], pop[1][ao]))
                    else:
                        write("    %4d %-16s= % 11.8f" % (ao, label, pop[ao]))
        if filename is not None:
            f.close()

    def _check_fragment_nelectron(self, fragments=None, nelec=None):
        if fragments is None:
            fragments = self.get_fragments(flags=dict(is_envelop=True))
        if nelec is None:
            nelec = self.mol.nelectron
        nelec_frags = sum([f.sym_factor*f.nelectron for f in fragments])

        self.log.info("Number of electrons over %d fragments= %.8f  target= %.8f", len(fragments), nelec_frags, nelec)
        if abs(nelec_frags - nelec) > 1e-6:
            self.log.warning("Number of mean-field electrons in fragments not equal to the target number of electrons.")
        return nelec_frags

    # --- Fragmentation methods

    def sao_fragmentation(self, **kwargs):
        """Initialize the quantum embedding method for the use of SAO (Lowdin-AO) fragments."""
        return SAO_Fragmentation(self, **kwargs)

    def site_fragmentation(self, **kwargs):
        """Initialize the quantum embedding method for the use of site fragments."""
        return Site_Fragmentation(self, **kwargs)

    def iao_fragmentation(self, minao='auto', **kwargs):
        """Initialize the quantum embedding method for the use of IAO fragments.

        Parameters
        ----------
        minao: str, optional
            IAO reference basis set. Default: 'auto'
        """
        return IAO_Fragmentation(self, minao=minao, **kwargs)

    def iaopao_fragmentation(self, minao='auto', **kwargs):
        """Initialize the quantum embedding method for the use of IAO+PAO fragments.

        Parameters
        ----------
        minao: str, optional
            IAO reference basis set. Default: 'auto'
        """
        return IAOPAO_Fragmentation(self, minao=minao, **kwargs)

    def cas_fragmentation(self, **kwargs):
        """Initialize the quantum embedding method for the use of site fragments."""
        return CAS_Fragmentation(self, **kwargs)

    def _check_fragmentation(self, complete_occupied=True, complete_virtual=True, tol=1e-7):
        """Check if union of fragment spaces is orthonormal and complete."""
        if self.spinsym == 'restricted':
            nspin = 1
            tspin = lambda x, s : x
            nelec = self.mol.nelectron
        elif self.spinsym == 'unrestricted':
            nspin = 2
            tspin = lambda x, s : x[s]
            nelec = self.mol.nelec
        ovlp = self.get_ovlp()
        dm1 = self.mf.make_rdm1()
        for s in range(nspin):
            nmo_s = tspin(self.nmo, s)
            nelec_s = tspin(nelec, s)
            fragments = self.get_fragments(active=True, flags=dict(is_secfrag=False))
            if not fragments:
                return False
            c_frags = np.hstack([tspin(x.c_frag, s) for x in fragments])
            nfrags = c_frags.shape[-1]
            csc = dot(c_frags.T, ovlp, c_frags)
            if not np.allclose(csc, np.eye(nfrags), rtol=0, atol=tol):
                self.log.debug("Non-orthogonal error= %.3e", abs(csc - np.eye(nfrags)).max())
                return False
            if complete_occupied and complete_virtual:
                if (nfrags != nmo_s):
                    return False
            elif complete_occupied or complete_virtual:
                cs = np.dot(c_frags.T, ovlp)
                ne = einsum('ia,ab,ib->', cs, tspin(dm1, s), cs)
                if complete_occupied and (abs(ne - nelec_s) > tol):
                    return False
                if complete_virtual and (abs((nfrags-ne) - (nmo_s-nelec_s)) > tol):
                    return False
        return True

    def has_orthonormal_fragmentation(self, **kwargs):
        """Check if union of fragment spaces is orthonormal."""
        return self._check_fragmentation(complete_occupied=False, complete_virtual=False, **kwargs)

    def has_complete_fragmentation(self, **kwargs):
        """Check if union of fragment spaces is orthonormal and complete."""
        return self._check_fragmentation(complete_occupied=True, complete_virtual=True, **kwargs)

    def has_complete_occupied_fragmentation(self, **kwargs):
        """Check if union of fragment spaces is orthonormal and complete in the occupied space."""
        return self._check_fragmentation(complete_occupied=True, complete_virtual=False, **kwargs)

    def has_complete_virtual_fragmentation(self, **kwargs):
        """Check if union of fragment spaces is orthonormal and complete in the virtual space."""
        return self._check_fragmentation(complete_occupied=False, complete_virtual=True, **kwargs)

    def require_complete_fragmentation(self, message=None, incl_virtual=True, **kwargs):
        if incl_virtual:
            complete = self.has_complete_fragmentation(**kwargs)
        else:
            complete = self.has_complete_occupied_fragmentation(**kwargs)
        if complete:
            return
        if message:
            message = ' %s' % message
        else:
            message = ''
        self.log.error("Fragmentation is not orthogonal and complete.%s", message)

    # --- Reset

    def _reset_fragments(self, *args, **kwargs):
        for fx in self.fragments:
            fx.reset(*args, **kwargs)

    def _reset(self):
        self.e_corr = None
        self.converged = False

    def reset(self, *args, **kwargs):
        self._reset()
        self._reset_fragments(*args, **kwargs)

    # --- Mean-field updates

    def update_mf(self, mo_coeff, mo_energy=None, veff=None):
        """Update underlying mean-field object."""
        # Chech orthonormal MOs
        if not np.allclose(dot(mo_coeff.T, self.get_ovlp(), mo_coeff) - np.eye(mo_coeff.shape[-1]), 0):
            raise ValueError("MO coefficients not orthonormal!")
        self.mf.mo_coeff = mo_coeff
        dm = self.mf.make_rdm1(mo_coeff=mo_coeff)
        if veff is None:
            veff = self.mf.get_veff(dm=dm)
        self.set_veff(veff)
        if mo_energy is None:
            # Use diagonal of Fock matrix as MO energies
            mo_energy = einsum('ai,ab,bi->i', mo_coeff, self.get_fock(), mo_coeff)
        self.mf.mo_energy = mo_energy
        self.mf.e_tot = self.mf.energy_tot(dm=dm, h1e=self.get_hcore(), vhf=veff)

    def check_fragment_symmetry(self, dm1, symtol=1e-6):
        """Check that the mean-field obeys the symmetry between fragments."""
        frags = self.get_symmetry_child_fragments(include_parents=True)
        for group in frags:
            parent, children = group[0], group[1:]
            for child in children:
                charge_err, spin_err = parent.get_symmetry_error(child, dm1=dm1)
                if (max(charge_err, spin_err) > symtol):
                    raise SymmetryError("%s and %s not symmetric! Errors:  charge= %.2e  spin= %.2e"
                                       % (parent.name, child.name, charge_err, spin_err))
                else:
                    self.log.debugv("Symmetry between %s and %s: Errors:  charge= %.2e  spin= %.2e",
                                    parent.name, child.name, charge_err, spin_err)

    # --- Decorators
    # These replace the qemb.kernel method!

    def optimize_chempot(self, cpt_init=0.0, dm1func=None, dm1kwds=None, robust=False):

        if dm1func is None:
            dm1func = self.make_rdm1_demo
        if dm1kwds is None:
            dm1kwds = {}

        kernel_orig = self.kernel
        iters = []
        result = None

        def func(cpt, *args, **kwargs):
            nonlocal iters, result
            self.opts.global_frag_chempot = cpt
            result = kernel_orig(*args, **kwargs)
            dm1 = dm1func(**dm1kwds)
            if self.is_rhf:
                ne = np.trace(dm1)
            else:
                ne = np.trace(dm1[0]) + np.trace(dm1[1])
            err = (ne - self.mol.nelectron)
            iters.append((cpt, err, self.converged, self.e_tot))
            return err

        bisect = ChempotBisection(func, cpt_init=cpt_init, robust=robust, log=self.log)

        def kernel(self, *args, **kwargs):
            nonlocal iters, result
            cpt = bisect.kernel(*args, **kwargs)
            # Print info:
            self.log.info("Chemical potential optimization")
            self.log.info("-------------------------------")
            self.log.info("  Iteration   Chemical potential   N(elec) error  Converged         Total Energy")
            for i, (cpt, err, conv, etot) in enumerate(iters):
                self.log.info("  %9d  %19s  %+14.8f  %9r  %19s",
                        i+1, energy_string(cpt), err, conv, energy_string(etot))
            if not bisect.converged:
                self.log.error('Chemical potential not found!')
            return result
        self.kernel = kernel.__get__(self)

    def pdmet_scmf(self, *args, **kwargs):
        """Decorator for p-DMET."""
        self.with_scmf = PDMET(self, *args, **kwargs)
        self.kernel = self.with_scmf.kernel

    def brueckner_scmf(self, *args, **kwargs):
        """Decorator for Brueckner-DMET."""
        self.with_scmf = Brueckner(self, *args, **kwargs)
<<<<<<< HEAD
        self.kernel = self.with_scmf.kernel.__get__(self)

    def check_solver(self, solver):
        is_uhf = np.ndim(self.mo_coeff[1]) == 2
        if self.opts.screening:
            is_eb = "crpa_full" in self.opts.screening
        else:
            is_eb = False
        check_solver_config(is_uhf, is_eb, solver, self.log)
=======
        self.kernel = self.with_scmf.kernel
>>>>>>> 72e70d2e
<|MERGE_RESOLUTION|>--- conflicted
+++ resolved
@@ -1639,8 +1639,7 @@
     def brueckner_scmf(self, *args, **kwargs):
         """Decorator for Brueckner-DMET."""
         self.with_scmf = Brueckner(self, *args, **kwargs)
-<<<<<<< HEAD
-        self.kernel = self.with_scmf.kernel.__get__(self)
+        self.kernel = self.with_scmf.kernel
 
     def check_solver(self, solver):
         is_uhf = np.ndim(self.mo_coeff[1]) == 2
@@ -1648,7 +1647,4 @@
             is_eb = "crpa_full" in self.opts.screening
         else:
             is_eb = False
-        check_solver_config(is_uhf, is_eb, solver, self.log)
-=======
-        self.kernel = self.with_scmf.kernel
->>>>>>> 72e70d2e
+        check_solver_config(is_uhf, is_eb, solver, self.log)