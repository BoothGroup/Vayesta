import logging
from timeit import default_timer as timer
from datetime import datetime
import dataclasses
import copy
import os
import os.path

import numpy as np

import pyscf
import pyscf.gto
import pyscf.mp
import pyscf.ci
import pyscf.cc
import pyscf.lo
import pyscf.pbc
import pyscf.pbc.df
import pyscf.pbc.tools
import pyscf.lib
from pyscf.mp.mp2 import _mo_without_core

import vayesta
from vayesta.core import vlog
from vayesta.core.foldscf import FoldedSCF, fold_scf
from vayesta.core.util import *
from vayesta.core.ao2mo import kao2gmo_cderi
from vayesta.core.ao2mo import postscf_ao2mo
from vayesta.core.ao2mo import postscf_kao2gmo
from vayesta.core.ao2mo.kao2gmo import gdf_to_pyscf_eris
from vayesta import lattmod
from vayesta.core.scmf import PDMET, Brueckner
from vayesta.mpi import mpi
from .register import FragmentRegister

# Symmetry
#import vayesta.core.symmetry
#from vayesta.core.symmetry import Symmetry

# Fragmentations
<<<<<<< HEAD
from vayesta.core.fragmentation import SAO_Fragmentation
from vayesta.core.fragmentation import IAO_Fragmentation
from vayesta.core.fragmentation import IAOPAO_Fragmentation
from vayesta.core.fragmentation import Site_Fragmentation

from vayesta.misc.cptbisect import ChempotBisection
=======
from vayesta.core.fragmentation import make_sao_fragmentation
from vayesta.core.fragmentation import make_iao_fragmentation
from vayesta.core.fragmentation import make_iaopao_fragmentation
from vayesta.core.fragmentation import make_site_fragmentation
from vayesta.core.fragmentation import make_cas_fragmentation
>>>>>>> 780fde79

# --- This Package

from .fragment import Fragment
#from . import helper
from .rdm import make_rdm1_demo_rhf
from .rdm import make_rdm2_demo_rhf

class Embedding:

    # Shadow this in inherited methods:
    Fragment = Fragment

    is_rhf = True
    is_uhf = False

    @dataclasses.dataclass
    class Options(OptionsBase):
        dmet_threshold: float = 1e-6
        #recalc_vhf: bool = True
        solver_options: dict = dataclasses.field(default_factory=dict)
        wf_partition: str = 'first-occ'     # ['first-occ', 'first-vir', 'democratic']
        store_eris: bool = True             # If True, ERIs will be stored in Fragment._eris
        global_frag_chempot: float = None   # Global fragment chemical potential (e.g. for democratically partitioned DMs)
        dm_with_frozen: bool = False        # Add frozen parts to cluster DMs

    def __init__(self, mf, options=None, log=None, overwrite=None, **kwargs):
        """Abstract base class for quantum embedding methods.

        Parameters
        ----------
        mf : pyscf.scf.SCF
            PySCF mean-field object.
        log : logging.Logger, optional
            Logger object. Default: None

        Attributes
        ----------
        mol
        has_lattice_vectors
        boundary_cond
        nao
        ncells
        nmo
        nfrag
        e_mf
        log : logging.Logger
            Logger object.
        self.mf : pyscf.scf.SCF
            PySCF mean-field object.
        self.mo_energy : (nMO) array
            MO energies.
        self.mo_occ : (nMO) array
            MO occupation numbers.
        self.mo_coeff : (nAO, nMO) array
            MO coefficients.
        self.fragments : list
            List of fragments for embedding calculation.
        self.kcell : pyscf.pbc.gto.Cell
            For k-point sampled mean-field calculation, which have been folded to the supercell,
            this will hold the original primitive unit cell.
        self.kpts : (nK, 3) array
            For k-point sampled mean-field calculation, which have been folded to the supercell,
            this will hold the original k-points.
        self.kdf : pyscf.pbc.df.GDF
            For k-point sampled mean-field calculation, which have been folded to the supercell,
            this will hold the original Gaussian density-fitting object.
        """

        # 1) Logging
        # ----------
        self.log = log or logging.getLogger(__name__)
        self.log.info("")
        self.log.info("INITIALIZING %s" % self.__class__.__name__.upper())
        self.log.info("=============%s" % (len(str(self.__class__.__name__))*"="))
        with self.log.indent():

            # 2) Options
            # ----------
            if options is None:
                options = self.Options(**kwargs)
            else:
                options = options.replace(kwargs)
            self.opts = options

            # 3) Overwrite methods/attributes
            # -------------------------------
            if overwrite is not None:
                for name, attr in overwrite.items():
                    if callable(attr):
                        self.log.info("Overwriting method %s of %s", name, self.__class__.__name__)
                        setattr(self, name, attr.__get__(self))
                    else:
                        self.log.info("Overwriting attribute %s of %s", name, self.__class__.__name__)
                        setattr(self, name, attr)

            # 4) Mean-field
            # -------------
            self.mf = None
            self.kcell = None
            self.kpts = None
            self.kdf = None
            self.madelung = None
            with log_time(self.log.timing, "Time for mean-field setup: %s"):
                self.init_mf(mf)
            #with log_time(self.log.timing, "Time for symmetry setup: %s"):
            #    self.symmetry = Symmetry(self.mf)

            # 5) Fragments
            # ------------
            self.register = FragmentRegister()
            self.fragments = []

            # 6) Other
            # --------
            self.with_scmf = None   # Self-consistent mean-field


    def _mpi_bcast_mf(self, mf):
        """Use mo_energy and mo_coeff from master MPI rank only."""
        # If vayesta.misc.scf_with_mpi was used, we do not need broadcast
        # as the MO coefficients will already be the same
        if getattr(mf, 'with_mpi', False):
            return
        with log_time(self.log.timing, "Time to broadcast mean-field to all MPI ranks: %s"):
            # Check if all MPI ranks have the same mean-field MOs
            #mo_energy = mpi.world.gather(mf.mo_energy)
            #if mpi.is_master:
            #    moerr = np.max([abs(mo_energy[i] - mo_energy[0]).max() for i in range(len(mpi))])
            #    if moerr > 1e-6:
            #        self.log.warning("Large difference of MO energies between MPI ranks= %.2e !", moerr)
            #    else:
            #        self.log.debugv("Largest difference of MO energies between MPI ranks= %.2e", moerr)
            # Use MOs of master process
            mf.mo_energy = mpi.world.bcast(mf.mo_energy, root=0)
            mf.mo_coeff = mpi.world.bcast(mf.mo_coeff, root=0)

    def init_mf(self, mf):
        self._mf_orig = mf      # Keep track of original mean-field object - be careful not to modify in any way, to avoid side effects!

        # Create shallow copy of mean-field object; this way it can be updated without side effects outside the quantum
        # embedding method if attributes are replaced in their entirety
        # (eg. `mf.mo_coeff = mo_new` instead of `mf.mo_coeff[:] = mo_new`).
        mf = copy.copy(mf)
        self.log.debugv("type(mf)= %r", type(mf))
        # If the mean-field has k-points, automatically fold to the supercell:
        if hasattr(mf, 'kpts') and mf.kpts is not None:
            with log_time(self.log.timing, "Time for k->G folding of MOs: %s"):
                mf = fold_scf(mf)
        if isinstance(mf, FoldedSCF):
            self.kcell, self.kpts, self.kdf = mf.kmf.mol, mf.kmf.kpts, mf.kmf.with_df
        # Make sure that all MPI ranks use the same MOs`:
        if mpi:
            self._mpi_bcast_mf(mf)
        self.mf = mf
        if not (self.is_rhf or self.is_uhf):
            raise ValueError("Cannot deduce RHF or UHF!")

        # Evaluating the Madelung constant is expensive - cache result
        if self.has_exxdiv:
            self.madelung = pyscf.pbc.tools.madelung(self.mol, self.mf.kpt)

        # Original mean-field integrals - do not change these!
        self._ovlp_orig = self.mf.get_ovlp()
        self._hcore_orig = self.mf.get_hcore()
        self._veff_orig = self.mf.get_veff()
        # Cached integrals - these can be changed!
        self._ovlp = self._ovlp_orig
        self._hcore = self._hcore_orig
        self._veff = self._veff_orig

        # Hartree-Fock energy - this can be different from mf.e_tot, when the mean-field
        # is not a (converged) HF calculations
        e_mf = (mf.e_tot / self.ncells)
        e_hf = self.e_mf
        de = (e_mf - e_hf)
        rde = (de / e_mf)
        if not self.mf.converged:
            self.log.warning("Mean-field not converged!")
        self.log.info("Initial E(mean-field)= %s", energy_string(e_mf))
        self.log.info("Calculated E(HF)=      %s", energy_string(e_hf))
        self.log.info("Difference dE=         %s ( %.1f%%)", energy_string(de), rde)
        if (abs(de) > 1e-3) or (abs(rde) > 1e-6):
            self.log.warning("Large difference between initial E(mean-field) and calculated E(HF)!")

        #FIXME (no RHF/UHF dependent code here)
        if self.is_rhf:
            self.log.info("n(AO)= %4d  n(MO)= %4d  n(linear dep.)= %4d", self.nao, self.nmo, self.nao-self.nmo)
        else:
            self.log.info("n(AO)= %4d  n(alpha/beta-MO)= (%4d, %4d)  n(linear dep.)= (%4d, %4d)",
                    self.nao, *self.nmo, self.nao-self.nmo[0], self.nao-self.nmo[1])

        self.check_orthonormal(self.mo_coeff, mo_name='MO')

        if self.mo_energy is not None:
            if self.is_rhf:
                self.log.debugv("MO energies (occ):\n%r", self.mo_energy[self.mo_occ > 0])
                self.log.debugv("MO energies (vir):\n%r", self.mo_energy[self.mo_occ == 0])
            else:
                self.log.debugv("alpha-MO energies (occ):\n%r", self.mo_energy[0][self.mo_occ[0] > 0])
                self.log.debugv("beta-MO energies (occ):\n%r", self.mo_energy[1][self.mo_occ[1] > 0])
                self.log.debugv("alpha-MO energies (vir):\n%r", self.mo_energy[0][self.mo_occ[0] == 0])
                self.log.debugv("beta-MO energies (vir):\n%r", self.mo_energy[1][self.mo_occ[1] == 0])


    # --- Basic properties and methods
    # ================================

    def __repr__(self):
        keys = ['mf']
        fmt = ('%s(' + len(keys)*'%s: %r, ')[:-2] + ')'
        values = [self.__dict__[k] for k in keys]
        return fmt % (self.__class__.__name__, *[x for y in zip(keys, values) for x in y])

    # Mol/Cell properties

    @property
    def mol(self):
        """Mole or Cell object."""
        return self.mf.mol

    @property
    def has_lattice_vectors(self):
        """Flag if self.mol has lattice vectors defined."""
        return (hasattr(self.mol, 'a') and self.mol.a is not None)
        # This would be better, but would trigger PBC code for Hubbard models, which have lattice vectors defined,
        # but not 'a':
        #return hasattr(self.mol, 'lattice_vectors')

    @property
    def has_exxdiv(self):
        """Correction for divergent exact-exchange potential."""
        return (hasattr(self.mf, 'exxdiv') and self.mf.exxdiv is not None)

    def get_exxdiv(self):
        """Get divergent exact-exchange (exxdiv) energy correction and potential.

        Returns
        -------
        e_exxdiv: float
            Divergent exact-exchange energy correction per unit cell.
        v_exxdiv: array
            Divergent exact-exchange potential correction in AO basis.
        """
        if not self.has_exxdiv: return 0, None
        sc = np.dot(self.get_ovlp(), self.mo_coeff[:,:self.nocc])
        e_exxdiv = -self.madelung * self.nocc/self.ncells
        v_exxdiv = -self.madelung * np.dot(sc, sc.T)
        self.log.debugv("Divergent exact-exchange (exxdiv) correction= %+16.8f Ha", e_exxdiv)
        return e_exxdiv, v_exxdiv

    @property
    def boundary_cond(self):
        """Type of boundary condition."""
        if not self.has_lattice_vectors:
            return 'open'
        if self.mol.dimension == 1:
            return 'periodic-1D'
        if self.mol.dimension == 2:
            return 'periodic-2D'
        return 'periodic'

    @property
    def nao(self):
        """Number of atomic orbitals."""
        return self.mol.nao_nr()

    @property
    def ncells(self):
        """Number of primitive cells within supercell."""
        if self.kpts is None: return 1
        return len(self.kpts)

    @property
    def has_df(self):
        return (self.df is not None) or (self.kdf is not None)

    @property
    def df(self):
        #if self.kdf is not None:
        #    return self.kdf
        if hasattr(self.mf, 'with_df') and self.mf.with_df is not None:
            return self.mf.with_df
        return None

    # Mean-field properties

    #def init_vhf_ehf(self):
    #    """Get Hartree-Fock potential and energy."""
    #    if self.opts.recalc_vhf:
    #        self.log.debug("Calculating HF potential from mean-field object.")
    #        vhf = self.mf.get_veff()
    #    else:
    #        self.log.debug("Calculating HF potential from MOs.")
    #        cs = np.dot(self.mo_coeff.T, self.get_ovlp())
    #        fock = np.dot(cs.T*self.mo_energy, cs)
    #        vhf = (fock - self.get_hcore())
    #    h1e = self.get_hcore_for_energy()
    #    ehf = self.mf.energy_tot(h1e=h1e, vhf=vhf)
    #    return vhf, ehf

    @property
    def mo_energy(self):
        """Molecular orbital energies."""
        return self.mf.mo_energy

    @property
    def mo_coeff(self):
        """Molecular orbital coefficients."""
        return self.mf.mo_coeff

    @property
    def mo_occ(self):
        """Molecular orbital occupations."""
        return self.mf.mo_occ

    # MOs setters:

    #@mo_energy.setter
    #def mo_energy(self, mo_energy):
    #    """Updating the MOs resets the effective potential cache `_veff`."""
    #    self.log.debugv("MF attribute 'mo_energy' is updated; deleting cached _veff.")
    #    #self._veff = None
    #    self.mf.mo_energy = mo_energy

    #@mo_coeff.setter
    #def mo_coeff(self, mo_coeff):
    #    """Updating the MOs resets the effective potential cache `_veff`."""
    #    self.log.debugv("MF attribute 'mo_coeff' is updated; deleting chached _veff.")
    #    #self._veff = None
    #    self.mf.mo_coeff = mo_coeff

    #@mo_occ.setter
    #def mo_occ(self, mo_occ):
    #    """Updating the MOs resets the effective potential cache `_veff`."""
    #    self.log.debugv("MF attribute 'mo_occ' is updated; deleting chached _veff.")
    #    #self._veff = None
    #    self.mf.mo_occ = mo_occ

    @property
    def nmo(self):
        """Total number of molecular orbitals (MOs)."""
        return self.mo_coeff.shape[-1]

    @property
    def nocc(self):
        """Number of occupied MOs."""
        return np.count_nonzero(self.mo_occ > 0)

    @property
    def nvir(self):
        """Number of virtual MOs."""
        return np.count_nonzero(self.mo_occ == 0)

    @property
    def mo_energy_occ(self):
        """Occupied MO energies."""
        return self.mo_energy[:self.nocc]

    @property
    def mo_energy_vir(self):
        """Virtual MO coefficients."""
        return self.mo_energy[self.nocc:]

    @property
    def mo_coeff_occ(self):
        """Occupied MO coefficients."""
        return self.mo_coeff[:,:self.nocc]

    @property
    def mo_coeff_vir(self):
        """Virtual MO coefficients."""
        return self.mo_coeff[:,self.nocc:]

    @property
    def e_mf(self):
        """Total mean-field energy per unit cell (not folded supercell).
        Note that the input unit cell itself can be a supercell, in which case
        `e_mf` refers to this cell.
        """
        h1e = self.get_hcore_for_energy()
        vhf = self.get_veff_for_energy()
        e_mf = self.mf.energy_tot(h1e=h1e, vhf=vhf)
        return e_mf/self.ncells

    @property
    def e_nuc(self):
        """Nuclear-repulsion energy per unit cell (not folded supercell)."""
        return self.mol.energy_nuc()/self.ncells

    # Embedding properties

    @property
    def nfrag(self):
        """Number of fragments."""
        return len(self.fragments)

    def loop(self):
        """Loop over fragments."""
        for frag in self.fragments:
            yield frag

    # --- Integral methods
    # ====================

    # Integrals of the original mean-field object - these cannot be changed:

    def get_ovlp_orig(self):
        return self._ovlp_orig

    def get_hcore_orig(self):
        return self._hcore_orig

    def get_veff_orig(self, with_exxdiv=True):
        if not with_exxdiv and self.has_exxdiv:
            v_exxdiv = self.get_exxdiv()[1]
            return self.get_veff_orig() - v_exxdiv
        return self._veff_orig

    def get_fock_orig(self, with_exxdiv=True):
        return (self.get_hcore_orig() + self.get_veff_orig(with_exxdiv=with_exxdiv))

    # Integrals which change with mean-field updates or chemical potential shifts:

    def get_ovlp(self):
        """AO-overlap matrix."""
        return self._ovlp

    def get_hcore(self):
        """Core Hamiltonian (kinetic energy plus nuclear-electron attraction)."""
        return self._hcore

    def get_veff(self, dm1=None, with_exxdiv=True):
        """Hartree-Fock Coulomb and exchange potential in AO basis."""
        if not with_exxdiv and self.has_exxdiv:
            v_exxdiv = self.get_exxdiv()[1]
            return self.get_veff(dm1=dm1) - v_exxdiv
        if dm1 is None:
            return self._veff
        return self.mf.get_veff(dm=dm1)

    def get_fock(self, dm1=None, with_exxdiv=True):
        """Fock matrix in AO basis."""
        return self.get_hcore() + self.get_veff(dm1=dm1, with_exxdiv=with_exxdiv)

    def set_ovlp(self, value):
        self.log.debug("Changing ovlp matrix.")
        self._ovlp = value

    def set_hcore(self, value):
        self.log.debug("Changing hcore matrix.")
        self._hcore = value

    def set_veff(self, value):
        self.log.debug("Changing veff matrix.")
        self._veff = value

    # Integrals for energy evaluation
    # Overwriting these allows using different integrals for the energy evaluation

    def get_hcore_for_energy(self):
        """Core Hamiltonian used for energy evaluation."""
        return self.get_hcore()

    def get_veff_for_energy(self, dm1=None, with_exxdiv=True):
        """Hartree-Fock potential used for energy evaluation."""
        return self.get_veff(dm1=dm1, with_exxdiv=with_exxdiv)

    def get_fock_for_energy(self, dm1=None, with_exxdiv=True):
        """Fock matrix used for energy evaluation."""
        return (self.get_hcore_for_energy() + self.get_veff_for_energy(dm1=dm1, with_exxdiv=with_exxdiv))

    def get_fock_for_bath(self, dm1=None, with_exxdiv=True):
        """Fock matrix used for bath orbitals."""
        return self.get_fock(dm1=dm1, with_exxdiv=with_exxdiv)

    # Other integral methods:

    def get_ovlp_power(self, power):
        """get power of AO overlap matrix.

        For folded calculations, this uses the k-point sampled overlap, for better performance and accuracy.

        Parameters
        ----------
        power : float
            Matrix power.

        Returns
        -------
        spow : (n(AO), n(AO)) array
            Matrix power of AO overlap matrix
        """
        if power == 1: return self.get_ovlp()
        if self.kcell is None:
            e, v = np.linalg.eigh(self.get_ovlp())
            return np.dot(v*(e**power), v.T.conj())
        sk = self.kcell.pbc_intor('int1e_ovlp', hermi=1, kpts=self.kpts, pbcopt=pyscf.lib.c_null_ptr())
        ek, vk = np.linalg.eigh(sk)
        spowk = einsum('kai,ki,kbi->kab', vk, ek**power, vk.conj())
        spow = pyscf.pbc.tools.k2gamma.to_supercell_ao_integrals(self.kcell, self.kpts, spowk)
        return spow

    def get_cderi(self, mo_coeff, compact=False, blksize=None):
        """Get density-fitted three-center integrals in MO basis."""
        if compact:
            raise NotImplementedError()
        if self.kdf is not None:
            return kao2gmo_cderi(self.kdf, mo_coeff)

        if np.ndim(mo_coeff[0]) == 1:
            mo_coeff = (mo_coeff, mo_coeff)

        nao = self.mol.nao
        naux = (self.df.auxcell.nao if hasattr(self.df, 'auxcell') else self.df.auxmol.nao)
        cderi = np.zeros((naux, mo_coeff[0].shape[-1], mo_coeff[1].shape[-1]))
        cderi_neg = None
        if blksize is None:
            blksize = int(1e9 / naux*nao*nao * 8)
        # PBC:
        if hasattr(self.df, 'sr_loop'):
            blk0 = 0
            for labr, labi, sign in self.df.sr_loop(compact=False, blksize=blksize):
                assert np.allclose(labi, 0)
                assert (cderi_neg is None)  # There should be only one block with sign -1
                labr = labr.reshape(-1, nao, nao)
                if (sign == 1):
                    blk1 = (blk0 + labr.shape[0])
                    blk = np.s_[blk0:blk1]
                    blk0 = blk1
                    cderi[blk] = einsum('Lab,ai,bj->Lij', labr, mo_coeff[0], mo_coeff[1])
                elif (sign == -1):
                    cderi_neg = einsum('Lab,ai,bj->Lij', labr, mo_coeff[0], mo_coeff[1])
            return cderi, cderi_neg
        # No PBC:
        blk0 = 0
        for lab  in self.df.loop(blksize=blksize):
            blk1 = (blk0 + lab.shape[0])
            blk = np.s_[blk0:blk1]
            blk0 = blk1
            lab = pyscf.lib.unpack_tril(lab)
            cderi[blk] = einsum('Lab,ai,bj->Lij', lab, mo_coeff[0], mo_coeff[1])
        return cderi, None

    def get_eris_array(self, mo_coeff, compact=False):
        """Get electron-repulsion integrals in MO basis as a NumPy array.

        Parameters
        ----------
        mo_coeff: [list(4) of] (n(AO), n(MO)) array
            MO coefficients.

        Returns
        -------
        eris: (n(MO), n(MO), n(MO), n(MO)) array
            Electron-repulsion integrals in MO basis.
        """
        # PBC with k-points:
        if self.kdf is not None:
            if np.ndim(mo_coeff[0]) == 1:
                mo_coeff = 4*[mo_coeff]
            cderi1, cderi1_neg = kao2gmo_cderi(self.kdf, mo_coeff[:2])
            if (mo_coeff[0] is mo_coeff[2]) and (mo_coeff[1] is mo_coeff[3]):
                cderi2, cderi2_neg = cderi1, cderi1_neg
            else:
                cderi2, cderi2_neg = kao2gmo_cderi(self.kdf, mo_coeff[2:])
            eris = einsum('Lij,Lkl->ijkl', cderi1.conj(), cderi2)
            if cderi1_neg is not None:
                eris -= einsum('Lij,Lkl->ijkl', cderi1_neg.conj(), cderi2_neg)
            return eris
        # Molecules and Gamma-point PBC:
        if hasattr(self.mf, 'with_df') and self.mf.with_df is not None:
            eris = self.mf.with_df.ao2mo(mo_coeff, compact=compact)
        elif self.mf._eri is not None:
            eris = pyscf.ao2mo.kernel(self.mf._eri, mo_coeff, compact=compact)
        else:
            eris = self.mol.ao2mo(mo_coeff, compact=compact)
        if not compact:
            if isinstance(mo_coeff, np.ndarray) and mo_coeff.ndim == 2:
                shape = 4*[mo_coeff.shape[-1]]
            else:
                shape = [mo.shape[-1] for mo in mo_coeff]
            eris = eris.reshape(shape)
        return eris

    def get_eris_object(self, postscf, fock=None):
        """Get ERIs for post-SCF methods.

        For folded PBC calculations, this folds the MO back into k-space
        and contracts with the k-space three-center integrals..

        Parameters
        ----------
        postscf: one of the following PySCF methods: MP2, CCSD, RCCSD, DFCCSD
            Post-SCF method with attribute mo_coeff set.

        Returns
        -------
        eris: _ChemistsERIs
            ERIs which can be used for the respective post-scf method.
        """
        if fock is None:
            if isinstance(postscf, pyscf.mp.mp2.MP2):
                fock = self.get_fock()
            elif isinstance(postscf, (pyscf.ci.cisd.CISD, pyscf.cc.ccsd.CCSD)):
                fock = self.get_fock(with_exxdiv=False)
            else:
                raise ValueError("Unknown post-SCF method: %r", type(postscf))
        # For MO energies, always use get_fock():
        mo_act = _mo_without_core(postscf, postscf.mo_coeff)
        mo_energy = einsum('ai,ab,bi->i', mo_act, self.get_fock(), mo_act)
        e_hf = self.mf.e_tot

        # Fold MOs into k-point sampled primitive cell, to perform efficient AO->MO transformation:
        if self.kdf is not None:
            eris = postscf_kao2gmo(postscf, self.kdf, fock=fock, mo_energy=mo_energy, e_hf=e_hf)
            ## COMPARISON:
            ## OLD:
            #with log_time(self.log.timing, "Time OLD: %s"):
            #    eris_old = gdf_to_pyscf_eris(self.mf, self.kdf, postscf, fock=fock, mo_energy=mo_energy, e_hf=e_hf)
            ## NEW:
            #with log_time(self.log.timing, "Time NEW: %s"):
            #    eris = postscf_kao2gmo(postscf, self.kdf, fock=fock, mo_energy=mo_energy, e_hf=e_hf)

            #for key in ['oooo', 'ovoo', 'ovvo', 'oovv', 'ovov', 'ovvv', 'vvvv', 'vvL']:
            #    if not hasattr(eris, key) or (getattr(eris, key) is None):
            #        continue
            #    old = getattr(eris_old, key)
            #    new = getattr(eris, key)
            #    close = np.allclose(old, new)
            #    assert close
            #    assert old.shape == new.shape
            return eris
        # Regular AO->MO transformation
        eris = postscf_ao2mo(postscf, fock=fock, mo_energy=mo_energy, e_hf=e_hf)
        return eris

    # Symmetry between fragments
    # --------------------------

    def get_symmetry_parent_fragments(self):
        """Returns a list of all fragments, which are parents to symmetry related child fragments.

        Returns
        -------
        parents: list
            A list of all parent fragments, ordered in the same way as they appear in `self.fragments`.
        """
        parents = []
        for f in self.fragments:
            if f.sym_parent is None:
                parents.append(f)
        return parents

    def get_symmetry_child_fragments(self, include_parents=False):
        """Returns a list of all fragments, which are children to symmetry related parent fragments.

        Parameters
        ----------
        include_parents: bool, optional
            If true, the parent fragment of each symmetry group is prepended to each symmetry sublist.

        Returns
        -------
        children: list of lists
            A list with the length of the number of parent fragments in the system, each element
            being another list containing all the children fragments of the given parent fragment.
            Both the outer and inner lists are ordered in the same way that the fragments appear in `self.fragments`.
        """
        parents = self.get_symmetry_parent_fragments()
        if include_parents:
            children = [[p] for p in parents]
        else:
            children = [[] for p in parents]
        parent_ids = [p.id for p in parents]
        for f in self.fragments:
            if f.sym_parent is None: continue
            pid = f.sym_parent.id
            assert (pid in parent_ids)
            idx = parent_ids.index(pid)
            children[idx].append(f)
        return children

    def get_fragments(self, fragment_list=None, **filters):
        """Return all fragments which obey the specified conditions.

        Arguments
        ---------
        **kwargs:
            List of returned fragmens will be filtered according to specified
            keyword arguments.

        Returns
        -------
        fragments: list
            List of fragments.

        Examples
        --------

        Only returns fragments with mpi_rank 0, 1, or 2:

        >>> self.get_fragments(mpi_rank=[0,1,2])

        Only returns fragments with no symmetry parent:

        >>> self.get_fragments(sym_parent=None)
        """
        if fragment_list is None:
            fragment_list = self.fragments
        if not filters:
            return fragment_list
        filters = {key : np.atleast_1d(filters[key]) for key in filters}
        fragments = []
        for frag in fragment_list:
            skip = False
            for key, filtr in filters.items():
                val = getattr(frag, key)
                if val not in filtr:
                    skip = True
                    break
            if skip:
                self.log.debugv("Skipping %s: attribute %s= %r, filter= %r", frag, key, val, filtr)
                continue
            self.log.debugv("Returning %s: attribute %s= %r, filter= %r", frag, key, val, filtr)
            fragments.append(frag)
        return fragments

    # Results
    # -------

    def communicate_clusters(self):
        """Communicate cluster orbitals between MPI ranks."""
        if not mpi:
            return
        with log_time(self.log.timing, "Time to communicate clusters: %s"):
            for x in self.get_fragments(sym_parent=None):
                source = x.mpi_rank
                if (mpi.rank == source):
                    x.cluster.mf = None
                cluster = mpi.world.bcast(x.cluster, root=source)
                if (mpi.rank != source):
                    x.cluster = cluster
                x.cluster.mf = self.mf

    make_rdm1_demo = make_rdm1_demo_rhf
    make_rdm2_demo = make_rdm2_demo_rhf

    def check_fragment_nelectron(self):
        nelec_frags = sum([f.sym_factor*f.nelectron for f in self.loop()])
        self.log.info("Total number of mean-field electrons over all fragments= %.8f", nelec_frags)
        if abs(nelec_frags - np.rint(nelec_frags)) > 1e-4:
            self.log.warning("Number of electrons not integer!")
        return nelec_frags

    def get_dmet_elec_energy(self, version=0, approx_cumulant=True):
        """Calculate electronic DMET energy via democratically partitioned density-matrices.

        Returns
        -------
        e_dmet: float
            Electronic DMET energy.
        """
        e_dmet = 0.0
        for x in self.get_fragments(mpi_rank=mpi.rank, sym_parent=None):
            wx = x.symmetry_factor
            e_dmet += wx*x.get_fragment_dmet_energy(version=version, approx_cumulant=approx_cumulant)
        if mpi:
            mpi.world.allreduce(e_dmet)
        version = (version or 1)
        if (version == 2):
            dm1 = self.make_rdm1_demo(ao_basis=True)
            if not approx_cumulant:
                vhf = self.get_veff_for_energy(dm1=dm1, with_exxdiv=False)
            elif (int(approx_cumulant) == 1):
                dm1 = 2*dm1 - self.mf.make_rdm1()
                vhf = self.get_veff_for_energy(with_exxdiv=False)
            else:
                raise ValueError
            e_dmet += np.sum(vhf * dm1)/2

        self.log.debugv("E_elec(DMET)= %s", energy_string(e_dmet))
        return e_dmet / self.ncells

    def get_dmet_energy(self, with_nuc=True, with_exxdiv=True, version=0, approx_cumulant=True):
        """Calculate DMET energy via democratically partitioned density-matrices.

        Parameters
        ----------
        with_nuc: bool, optional
            Include nuclear-repulsion energy. Default: True.
        with_exxdiv: bool, optional
            Include divergent exact-exchange correction. Default: True.

        Returns
        -------
        e_dmet: float
            DMET energy.
        """
        e_dmet = self.get_dmet_elec_energy(version=version, approx_cumulant=approx_cumulant)
        if with_nuc:
            e_dmet += self.e_nuc
        if with_exxdiv and self.has_exxdiv:
            e_dmet += self.get_exxdiv()[0]
        return e_dmet

    # Utility
    # -------

    def check_orthonormal(self, *mo_coeff, mo_name='', crit_tol=1e-2, err_tol=1e-7):
        """Check orthonormality of mo_coeff."""
        mo_coeff = hstack(*mo_coeff)
        err = dot(mo_coeff.T, self.get_ovlp(), mo_coeff) - np.eye(mo_coeff.shape[-1])
        l2 = np.linalg.norm(err)
        linf = abs(err).max()
        if mo_name:
            mo_name = (' of %ss' % mo_name)
        if max(l2, linf) > crit_tol:
            self.log.critical("Orthonormality error%s: L(2)= %.2e  L(inf)= %.2e !", mo_name, l2, linf)
            raise OrthonormalityError("Orbitals not orhonormal!")
        elif max(l2, linf) > err_tol:
            self.log.error("Orthonormality error%s: L(2)= %.2e  L(inf)= %.2e !", mo_name, l2, linf)
        else:
            self.log.debugv("Orthonormality error%s: L(2)= %.2e  L(inf)= %.2e", mo_name, l2, linf)
        return l2, linf

    def get_average_cluster_size(self):
        return np.mean([x.cluster.norb_active for x in self.fragments])

    # --- Population analysis
    # -----------------------

    def get_lo_coeff(self, local_orbitals='lowdin', minao='auto'):
        if local_orbitals.lower() == 'lowdin':
            # Avoid pre_orth_ao step!
            #self.c_lo = c_lo = pyscf.lo.orth_ao(self.mol, 'lowdin')
            #self.c_lo = c_lo = pyscf.lo.orth_ao(self.mol, 'meta-lowdin', pre_orth_ao=None)
            return self.get_ovlp_power(power=-0.5)
        elif local_orbitals.lower() == 'iao+pao':
            return IAOPAO_Fragmentation(self, minao=minao).get_coeff()
        raise ValueError("Unknown local orbitals: %r" % local_orbitals)

    def pop_analysis(self, dm1, mo_coeff=None, local_orbitals='lowdin', minao='auto', write=True, filename=None, filemode='a',
            full=False, mpi_rank=0):
        """
        Parameters
        ----------
        dm1 : (N, N) array
            If `mo_coeff` is None, AO representation is assumed.
        local_orbitals : {'lowdin', 'mulliken', 'iao+pao'} or array
            Kind of population analysis. Default: 'lowdin'.

        Returns
        -------
        pop : (N) array
            Population of atomic orbitals.
        """
        if mo_coeff is not None:
            dm1 = einsum('ai,ij,bj->ab', mo_coeff, dm1, mo_coeff)

        ovlp = self.get_ovlp()
        if isinstance(local_orbitals, str):
            lo = local_orbitals.lower()
            if lo == 'mulliken':
                c_lo = None
            else:
                c_lo = self.get_lo_coeff(lo, minao=minao)
        else:
            c_lo = local_orbitals

        if c_lo is None:
            pop = einsum('ab,ba->a', dm1, ovlp)
        else:
            cs = np.dot(c_lo.T, ovlp)
            pop = einsum('ia,ab,ib->i', cs, dm1, cs)

        if write and (mpi.rank == mpi_rank):
            self.write_population(pop, filename=filename, filemode=filemode, full=full)
        return pop

    def get_atomic_charges(self, pop):
        charges = np.zeros(self.mol.natm)
        spins = np.zeros(self.mol.natm)
        if len(pop) != self.mol.nao:
            raise ValueError("n(AO)= %d n(Pop)= %d" % (self.mol.nao, len(pop)))

        for i, label in enumerate(self.mol.ao_labels(None)):
            charges[label[0]] -= pop[i]
        charges += self.mol.atom_charges()
        return charges, spins

    def write_population(self, pop, filename=None, filemode='a', full=False):
        charges, spins = self.get_atomic_charges(pop)
        if full:
            aoslices = self.mol.aoslice_by_atom()[:,2:]
            aolabels = self.mol.ao_labels()

        if filename is None:
            write = lambda *args : self.log.info(*args)
            write("Population analysis")
            write("-------------------")
        else:
            dirname = os.path.dirname(filename)
            if dirname: os.makedirs(dirname, exist_ok=True)
            f = open(filename, filemode)
            write = lambda fmt, *args : f.write((fmt+'\n') % args)
            tstamp = datetime.now()
            self.log.info("Writing population analysis to file \"%s\". Time-stamp: %s", filename, tstamp)
            write("# Time-stamp: %s", tstamp)
            write("# Population analysis")
            write("# -------------------")

        for atom, charge in enumerate(charges):
            write("%3d %-7s  q= % 11.8f  s= % 11.8f", atom, self.mol.atom_symbol(atom) + ':', charge, spins[atom])
            if full:
                aos = aoslices[atom]
                for ao in range(aos[0], aos[1]):
                    label = aolabels[ao]
                    if np.ndim(pop[0]) == 1:
                        write("    %4d %-16s= % 11.8f  % 11.8f" % (ao, label, pop[0][ao], pop[1][ao]))
                    else:
                        write("    %4d %-16s= % 11.8f" % (ao, label, pop[ao]))
        if filename is not None:
            f.close()

    def check_fragment_nelectron(self):
        nelec_frags = sum([f.sym_factor*f.nelectron for f in self.fragments])
        #nelec = (self.kcell if self.kcell is not None else self.mol).nelectron
        nelec = self.mol.nelectron
        self.log.info("Number of electrons over all fragments= %.8f , system= %.8f", nelec_frags, nelec)
        if abs(nelec_frags - nelec) > 1e-6:
            self.log.warning("Number of electrons over all fragments not equal to the system's number of electrons.")
        return nelec_frags

    # --- Fragmentation methods

    def sao_fragmentation(self):
        """Initialize the quantum embedding method for the use of SAO (Lowdin-AO) fragments."""
        return SAO_Fragmentation(self, log=self.log)

    def site_fragmentation(self):
        """Initialize the quantum embedding method for the use of site fragments."""
        return Site_Fragmentation(self, log=self.log)

    def iao_fragmentation(self, minao='auto'):
        """Initialize the quantum embedding method for the use of IAO fragments.

        Parameters
        ----------
        minao: str, optional
            IAO reference basis set. Default: 'auto'
        """
        return IAO_Fragmentation(self, log=self.log, minao=minao)

    def iaopao_fragmentation(self, minao='auto'):
        """Initialize the quantum embedding method for the use of IAO+PAO fragments.

        Parameters
        ----------
        minao: str, optional
            IAO reference basis set. Default: 'auto'
        """
<<<<<<< HEAD
        return IAOPAO_Fragmentation(self, log=self.log, minao=minao)
=======
        self.fragmentation = make_iaopao_fragmentation(self.mf, log=self.log, minao=minao)
        self.fragmentation.kernel()

    def cas_fragmentation(self):
        """Initialize the quantum embedding method for the use of CAS fragments.

        Parameters
        ----------

        """
        self.fragmentation = make_cas_fragmentation(self.mf, log=self.log)
        self.fragmentation.kernel()

    def add_atomic_fragment(self, atoms, orbital_filter=None, name=None, add_symmetric=True, **kwargs):
        """Create a fragment of one or multiple atoms, which will be solved by the embedding method.

        Parameters
        ----------
        atoms: int, str, list[int], or list[str]
            Atom indices or symbols which should be included in the fragment.
        name: str, optional
            Name for the fragment. If None, a name is automatically generated from the chosen atoms. Default: None.
        add_symmetric: bool, optional
            Add symmetry equivalent fragments. Default: True.
        **kwargs:
            Additional keyword arguments are passed through to the fragment constructor.

        Returns
        -------
        Fragment:
            Fragment object.
        """
        if self.fragmentation is None:
            raise RuntimeError("No fragmentation defined. Call method x_fragmentation() where x=[iao, iaopao, sao, site, cas].")
        atom_indices, atom_symbols = self.fragmentation.get_atom_indices_symbols(atoms)
        name, indices = self.fragmentation.get_atomic_fragment_indices(atoms, orbital_filter=orbital_filter, name=name)
        return self._add_fragment(indices, name, add_symmetric=add_symmetric, atoms=atom_indices, **kwargs)

    def add_orbital_fragment(self, orbitals, atom_filter=None, name=None, **kwargs):
        """Create a fragment of one or multiple orbitals, which will be solved by the embedding method.

        Parameters
        ----------
        orbitals: int, str, list[int], or list[str]
            Orbital indices or labels which should be included in the fragment.
        name: str, optional
            Name for the fragment. If None, a name is automatically generated from the chosen orbitals. Default: None.
        **kwargs:
            Additional keyword arguments are passed through to the fragment constructor.

        Returns
        -------
        Fragment:
            Fragment object.
        """
        if self.fragmentation is None:
            raise RuntimeError("No fragmentation defined. Call method x_fragmentation() where x=[iao, iaopao, sao, site, cas].")
        name, indices = self.fragmentation.get_orbital_fragment_indices(orbitals, atom_filter=atom_filter, name=name)
        return self._add_fragment(indices, name, **kwargs)

    def _add_fragment(self, indices, name, add_symmetric=False, **kwargs):
        c_frag = self.fragmentation.get_frag_coeff(indices)
        c_env = self.fragmentation.get_env_coeff(indices)
        fid, mpirank = self.register.get_next()
        frag = self.Fragment(self, fid, name, c_frag, c_env, mpi_rank=mpirank, **kwargs)
        self.fragments.append(frag)
        # Log fragment orbitals:
        self.log.debugv("Fragment %ss:\n%r", self.fragmentation.name, indices)
        self.log.debug("Fragment %ss of fragment %s:", self.fragmentation.name, name)
        labels = np.asarray(self.fragmentation.labels)[indices]
        helper.log_orbitals(self.log.debug, labels)

        if add_symmetric:
            # Translational symmetry
            #subcellmesh = self.symmetry.nsubcells
            #if subcellmesh is not None and np.any(np.asarray(subcellmesh) > 1):
            subcellmesh = getattr(self.mf, 'subcellmesh', None)
            if subcellmesh is not None and np.any(np.asarray(subcellmesh) > 1):
                self.log.debugv("mean-field has attribute 'subcellmesh'; adding T-symmetric fragments")
                frag.add_tsymmetric_fragments(subcellmesh)

        return frag

    def add_all_atomic_fragments(self, **kwargs):
        """Create a single fragment for each atom in the system.

        Parameters
        ----------
        **kwargs:
            Additional keyword arguments are passed through to each fragment constructor.
        """
        fragments = []
        #for atom in self.symmetry.get_unique_atoms():
        natom = self.kcell.natm if self.kcell is not None else self.mol.natm
        for atom in range(natom):
            frag = self.add_atomic_fragment(atom, **kwargs)
            fragments.append(frag)
        return fragments
>>>>>>> 780fde79

    def add_cas_fragment(self, nelec, ncas, name=None, degen_tol=1e-10):
        """Create a single fragment containing a CAS.

        Parameters
        ----------
        nelec: int
            Number of electrons within the fragment.
        ncas: int
            Number of spatial orbitals within the fragment.
        name: str, optional
            Name for the fragment. If None, a name is automatically generated from the orbital indices. Default: None.
        """
        if self.fragmentation is None:
            raise RuntimeError(
                "No fragmentation defined. Call method x_fragmentation() where x=[iao, iaopao, sao, site, cas].")
        if self.fragmentation.name != "CAS":
            raise RuntimeError(
                "CAS construction incompatible with local fragmentation approaches. Call cas_fragmentation()")

        if self.is_rhf:
            occ = self.mo_occ
        else:
            occ = sum(self.mo_occ)

        if nelec > sum(occ):
            raise ValueError("CAS specified with more electrons than present in system.")
        if ncas > len(occ):
            raise ValueError("CAS specified with more orbitals than present in system.")
        # Search for how many orbital pairs we have to include to obtain desired number of electrons.
        # This should be stable regardless of occupancies etc.
        anyocc = np.where(occ > 0)[0]
        offset, nelec_curr = -1, 0
        while nelec_curr < nelec:
            offset += 1
            nelec_curr += int(occ[anyocc[-1] - offset])

        if nelec_curr > nelec or offset > ncas:
            raise ValueError(
                "Cannot create CAS with required properties around Fermi level with current MO occupancy.")

        def check_for_degen(energies, po, pv):
            ogap = abs(energies[po] - energies[po - 1])
            if ogap < degen_tol:
                raise ValueError("Requested CAS splits degenerate occupied orbitals.")
            vgap = abs(energies[pv] - energies[pv + 1])
            if vgap < degen_tol:
                raise ValueError("Requested CAS splits degenerate virtual orbitals.")

        if self.is_rhf:
            check_for_degen(self.mo_energy, anyocc[-1] - offset, anyocc[-1] - offset + ncas)
        else:
            check_for_degen(self.mo_energy[0], anyocc[-1] - offset, anyocc[-1] - offset + ncas)
            check_for_degen(self.mo_energy[1], anyocc[-1] - offset, anyocc[-1] - offset + ncas)

        orbs = list(range(anyocc[-1] - offset, anyocc[-1] - offset + ncas))
        self.add_orbital_fragment(orbs, name=name)

    # --- Mean-field updates

    @deprecated
    def reset_fragments(self, *args, **kwargs):
        self.reset()

    def reset(self, *args, **kwargs):
        for x in self.fragments:
            x.reset(*args, **kwargs)

    def update_mf(self, mo_coeff, mo_energy=None, veff=None):
        """Update underlying mean-field object."""
        # Chech orthonormal MOs
        if not np.allclose(dot(mo_coeff.T, self.get_ovlp(), mo_coeff) - np.eye(mo_coeff.shape[-1]), 0):
            raise ValueError("MO coefficients not orthonormal!")
        self.mf.mo_coeff = mo_coeff
        dm = self.mf.make_rdm1(mo_coeff=mo_coeff)
        if veff is None:
            veff = self.mf.get_veff(dm=dm)
        self.set_veff(veff)
        if mo_energy is None:
            # Use diagonal of Fock matrix as MO energies
            mo_energy = einsum('ai,ab,bi->i', mo_coeff, self.get_fock(), mo_coeff)
        self.mf.mo_energy = mo_energy
        self.mf.e_tot = self.mf.energy_tot(dm=dm, h1e=self.get_hcore(), vhf=veff)

    def check_fragment_symmetry(self, dm1, charge_tol=1e-6, spin_tol=1e-6):
        frags = self.get_symmetry_child_fragments(include_parents=True)
        for group in frags:
            parent, children = group[0], group[1:]
            for child in children:
                charge_err = parent.get_tsymmetry_error(child, dm1=dm1)
                if (charge_err > charge_tol):
                    raise RuntimeError("%s and %s not symmetric: charge error= %.3e !"
                            % (parent.name, child.name, charge_err))
                self.log.debugv("Symmetry between %s and %s: charge error= %.3e", parent.name, child.name, charge_err)

    # --- Decorators
    # These replace the qemb.kernel method!

    def optimize_chempot(self, cpt_init=0.0, dm1func=None, dm1kwds=None):

        if dm1func is None:
            dm1func = self.make_rdm1_demo
        if dm1kwds is None:
            dm1kwds = {}

        kernel_orig = self.kernel
        iters = []
        result = None

        def func(cpt, *args, **kwargs):
            nonlocal iters, result
            self.opts.global_frag_chempot = cpt
            result = kernel_orig(*args, **kwargs)
            dm1 = dm1func(**dm1kwds)
            if self.is_rhf:
                ne = np.trace(dm1)
            else:
                ne = np.trace(dm1[0]) + np.trace(dm1[1])
            err = (ne - self.mol.nelectron)
            iters.append((cpt, err, self.e_tot))
            return err

        bisect = ChempotBisection(func, cpt_init=cpt_init, log=self.log)

        def kernel(self, *args, **kwargs):
            nonlocal iters, result
            cpt = bisect.kernel(*args, **kwargs)
            # Print info:
            self.log.info("Chemical potential optimization")
            self.log.info("-------------------------------")
            self.log.info("  Iteration   Chemical potential   N(elec) error          Total Energy")
            for i, (cpt, err, etot) in enumerate(iters):
                self.log.info("  %9d  %19s   %+13.8f   %19s",
                        i+1, energy_string(cpt), err, energy_string(etot))
            if not bisect.converged:
                self.log.error('Chemical potential not found!')
            return result
        self.kernel = kernel.__get__(self)

    def pdmet_scmf(self, *args, **kwargs):
        """Decorator for p-DMET."""
        self.with_scmf = PDMET(self, *args, **kwargs)
        self.kernel = self.with_scmf.kernel.__get__(self)

    def brueckner_scmf(self, *args, **kwargs):
        """Decorator for Brueckner-DMET."""
        self.with_scmf = Brueckner(self, *args, **kwargs)
        self.kernel = self.with_scmf.kernel.__get__(self)<|MERGE_RESOLUTION|>--- conflicted
+++ resolved
@@ -38,20 +38,13 @@
 #from vayesta.core.symmetry import Symmetry
 
 # Fragmentations
-<<<<<<< HEAD
 from vayesta.core.fragmentation import SAO_Fragmentation
 from vayesta.core.fragmentation import IAO_Fragmentation
 from vayesta.core.fragmentation import IAOPAO_Fragmentation
 from vayesta.core.fragmentation import Site_Fragmentation
+from vayesta.core.fragmentation import CAS_Fragmentation
 
 from vayesta.misc.cptbisect import ChempotBisection
-=======
-from vayesta.core.fragmentation import make_sao_fragmentation
-from vayesta.core.fragmentation import make_iao_fragmentation
-from vayesta.core.fragmentation import make_iaopao_fragmentation
-from vayesta.core.fragmentation import make_site_fragmentation
-from vayesta.core.fragmentation import make_cas_fragmentation
->>>>>>> 780fde79
 
 # --- This Package
 
@@ -990,11 +983,11 @@
 
     def sao_fragmentation(self):
         """Initialize the quantum embedding method for the use of SAO (Lowdin-AO) fragments."""
-        return SAO_Fragmentation(self, log=self.log)
+        return SAO_Fragmentation(self)
 
     def site_fragmentation(self):
         """Initialize the quantum embedding method for the use of site fragments."""
-        return Site_Fragmentation(self, log=self.log)
+        return Site_Fragmentation(self)
 
     def iao_fragmentation(self, minao='auto'):
         """Initialize the quantum embedding method for the use of IAO fragments.
@@ -1004,7 +997,7 @@
         minao: str, optional
             IAO reference basis set. Default: 'auto'
         """
-        return IAO_Fragmentation(self, log=self.log, minao=minao)
+        return IAO_Fragmentation(self, minao=minao)
 
     def iaopao_fragmentation(self, minao='auto'):
         """Initialize the quantum embedding method for the use of IAO+PAO fragments.
@@ -1014,165 +1007,12 @@
         minao: str, optional
             IAO reference basis set. Default: 'auto'
         """
-<<<<<<< HEAD
         return IAOPAO_Fragmentation(self, log=self.log, minao=minao)
-=======
-        self.fragmentation = make_iaopao_fragmentation(self.mf, log=self.log, minao=minao)
-        self.fragmentation.kernel()
 
     def cas_fragmentation(self):
-        """Initialize the quantum embedding method for the use of CAS fragments.
-
-        Parameters
-        ----------
-
-        """
-        self.fragmentation = make_cas_fragmentation(self.mf, log=self.log)
-        self.fragmentation.kernel()
-
-    def add_atomic_fragment(self, atoms, orbital_filter=None, name=None, add_symmetric=True, **kwargs):
-        """Create a fragment of one or multiple atoms, which will be solved by the embedding method.
-
-        Parameters
-        ----------
-        atoms: int, str, list[int], or list[str]
-            Atom indices or symbols which should be included in the fragment.
-        name: str, optional
-            Name for the fragment. If None, a name is automatically generated from the chosen atoms. Default: None.
-        add_symmetric: bool, optional
-            Add symmetry equivalent fragments. Default: True.
-        **kwargs:
-            Additional keyword arguments are passed through to the fragment constructor.
-
-        Returns
-        -------
-        Fragment:
-            Fragment object.
-        """
-        if self.fragmentation is None:
-            raise RuntimeError("No fragmentation defined. Call method x_fragmentation() where x=[iao, iaopao, sao, site, cas].")
-        atom_indices, atom_symbols = self.fragmentation.get_atom_indices_symbols(atoms)
-        name, indices = self.fragmentation.get_atomic_fragment_indices(atoms, orbital_filter=orbital_filter, name=name)
-        return self._add_fragment(indices, name, add_symmetric=add_symmetric, atoms=atom_indices, **kwargs)
-
-    def add_orbital_fragment(self, orbitals, atom_filter=None, name=None, **kwargs):
-        """Create a fragment of one or multiple orbitals, which will be solved by the embedding method.
-
-        Parameters
-        ----------
-        orbitals: int, str, list[int], or list[str]
-            Orbital indices or labels which should be included in the fragment.
-        name: str, optional
-            Name for the fragment. If None, a name is automatically generated from the chosen orbitals. Default: None.
-        **kwargs:
-            Additional keyword arguments are passed through to the fragment constructor.
-
-        Returns
-        -------
-        Fragment:
-            Fragment object.
-        """
-        if self.fragmentation is None:
-            raise RuntimeError("No fragmentation defined. Call method x_fragmentation() where x=[iao, iaopao, sao, site, cas].")
-        name, indices = self.fragmentation.get_orbital_fragment_indices(orbitals, atom_filter=atom_filter, name=name)
-        return self._add_fragment(indices, name, **kwargs)
-
-    def _add_fragment(self, indices, name, add_symmetric=False, **kwargs):
-        c_frag = self.fragmentation.get_frag_coeff(indices)
-        c_env = self.fragmentation.get_env_coeff(indices)
-        fid, mpirank = self.register.get_next()
-        frag = self.Fragment(self, fid, name, c_frag, c_env, mpi_rank=mpirank, **kwargs)
-        self.fragments.append(frag)
-        # Log fragment orbitals:
-        self.log.debugv("Fragment %ss:\n%r", self.fragmentation.name, indices)
-        self.log.debug("Fragment %ss of fragment %s:", self.fragmentation.name, name)
-        labels = np.asarray(self.fragmentation.labels)[indices]
-        helper.log_orbitals(self.log.debug, labels)
-
-        if add_symmetric:
-            # Translational symmetry
-            #subcellmesh = self.symmetry.nsubcells
-            #if subcellmesh is not None and np.any(np.asarray(subcellmesh) > 1):
-            subcellmesh = getattr(self.mf, 'subcellmesh', None)
-            if subcellmesh is not None and np.any(np.asarray(subcellmesh) > 1):
-                self.log.debugv("mean-field has attribute 'subcellmesh'; adding T-symmetric fragments")
-                frag.add_tsymmetric_fragments(subcellmesh)
-
-        return frag
-
-    def add_all_atomic_fragments(self, **kwargs):
-        """Create a single fragment for each atom in the system.
-
-        Parameters
-        ----------
-        **kwargs:
-            Additional keyword arguments are passed through to each fragment constructor.
-        """
-        fragments = []
-        #for atom in self.symmetry.get_unique_atoms():
-        natom = self.kcell.natm if self.kcell is not None else self.mol.natm
-        for atom in range(natom):
-            frag = self.add_atomic_fragment(atom, **kwargs)
-            fragments.append(frag)
-        return fragments
->>>>>>> 780fde79
-
-    def add_cas_fragment(self, nelec, ncas, name=None, degen_tol=1e-10):
-        """Create a single fragment containing a CAS.
-
-        Parameters
-        ----------
-        nelec: int
-            Number of electrons within the fragment.
-        ncas: int
-            Number of spatial orbitals within the fragment.
-        name: str, optional
-            Name for the fragment. If None, a name is automatically generated from the orbital indices. Default: None.
-        """
-        if self.fragmentation is None:
-            raise RuntimeError(
-                "No fragmentation defined. Call method x_fragmentation() where x=[iao, iaopao, sao, site, cas].")
-        if self.fragmentation.name != "CAS":
-            raise RuntimeError(
-                "CAS construction incompatible with local fragmentation approaches. Call cas_fragmentation()")
-
-        if self.is_rhf:
-            occ = self.mo_occ
-        else:
-            occ = sum(self.mo_occ)
-
-        if nelec > sum(occ):
-            raise ValueError("CAS specified with more electrons than present in system.")
-        if ncas > len(occ):
-            raise ValueError("CAS specified with more orbitals than present in system.")
-        # Search for how many orbital pairs we have to include to obtain desired number of electrons.
-        # This should be stable regardless of occupancies etc.
-        anyocc = np.where(occ > 0)[0]
-        offset, nelec_curr = -1, 0
-        while nelec_curr < nelec:
-            offset += 1
-            nelec_curr += int(occ[anyocc[-1] - offset])
-
-        if nelec_curr > nelec or offset > ncas:
-            raise ValueError(
-                "Cannot create CAS with required properties around Fermi level with current MO occupancy.")
-
-        def check_for_degen(energies, po, pv):
-            ogap = abs(energies[po] - energies[po - 1])
-            if ogap < degen_tol:
-                raise ValueError("Requested CAS splits degenerate occupied orbitals.")
-            vgap = abs(energies[pv] - energies[pv + 1])
-            if vgap < degen_tol:
-                raise ValueError("Requested CAS splits degenerate virtual orbitals.")
-
-        if self.is_rhf:
-            check_for_degen(self.mo_energy, anyocc[-1] - offset, anyocc[-1] - offset + ncas)
-        else:
-            check_for_degen(self.mo_energy[0], anyocc[-1] - offset, anyocc[-1] - offset + ncas)
-            check_for_degen(self.mo_energy[1], anyocc[-1] - offset, anyocc[-1] - offset + ncas)
-
-        orbs = list(range(anyocc[-1] - offset, anyocc[-1] - offset + ncas))
-        self.add_orbital_fragment(orbs, name=name)
+        """Initialize the quantum embedding method for the use of site fragments."""
+        return CAS_Fragmentation(self)
+
 
     # --- Mean-field updates
 
