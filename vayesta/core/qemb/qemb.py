--- conflicted
+++ resolved
@@ -19,16 +19,6 @@
 
 from pyscf.mp.mp2 import _mo_without_core
 from vayesta.core.foldscf import FoldedSCF, fold_scf
-<<<<<<< HEAD
-from vayesta.core.util import (OptionsBase, OrthonormalityError, SymmetryError, dot, einsum, energy_string,
-                               getattr_recursive, hstack, log_method, log_time, with_doc)
-from vayesta.core import spinalg
-from vayesta.core.ao2mo import kao2gmo_cderi
-from vayesta.core.ao2mo import postscf_ao2mo
-from vayesta.core.ao2mo import postscf_kao2gmo
-from vayesta.core.scmf import PDMET, Brueckner, QPEWDMET
-from vayesta.core.qemb.scrcoulomb import build_screened_eris
-=======
 from vayesta.core.util import (
     OptionsBase,
     OrthonormalityError,
@@ -43,9 +33,8 @@
     with_doc,
 )
 from vayesta.core import spinalg, eris
-from vayesta.core.scmf import PDMET, Brueckner
+from vayesta.core.scmf import PDMET, Brueckner, QPEWDMET
 from vayesta.core.screening.screening_moment import build_screened_eris
->>>>>>> 56248bb8
 from vayesta.mpi import mpi
 from vayesta.core.qemb.register import FragmentRegister
 from vayesta.rpa import ssRIRPA
