--- conflicted
+++ resolved
@@ -105,11 +105,7 @@
             # EBFCI/EBCCSD
             max_boson_occ=2,
             # EBCC
-<<<<<<< HEAD
-            ansatz=None, store_as_ccsd=None,
-=======
-            ansatz=None, fermion_wf=False,
->>>>>>> 583b9494
+            ansatz=None, store_as_ccsd=None, fermion_wf=False,
             # Dump
             dumpfile='clusters.h5',
             # MP2
