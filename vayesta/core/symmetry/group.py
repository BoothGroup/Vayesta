--- conflicted
+++ resolved
@@ -77,8 +77,4 @@
             Number of translationally symmetric images in the direction of the first, second,
             and third lattice vector.
         """
-<<<<<<< HEAD
-        self.translation = np.asarray(nimagse)
-=======
-        self.translation = np.asarray(nimages)
->>>>>>> 2acddb1f
+        self.translation = np.asarray(nimages)