import pyscf
import pyscf.scf

<<<<<<< HEAD
from .sao import SAO_Fragmentation as SAO_Fragmentation_RHF
from .sao import SAO_Fragmentation_UHF
from .iao import IAO_Fragmentation as IAO_Fragmentation_RHF
from .iao import IAO_Fragmentation_UHF
from .iaopao import IAOPAO_Fragmentation as IAOPAO_Fragmentation_RHF
from .iaopao import IAOPAO_Fragmentation_UHF
from .site import Site_Fragmentation as Site_Fragmentation_RHF
from .site import Site_Fragmentation_UHF
=======
from .sao import SAO_Fragmentation, SAO_Fragmentation_UHF
from .iao import IAO_Fragmentation, IAO_Fragmentation_UHF
from .iaopao import IAOPAO_Fragmentation, IAOPAO_Fragmentation_UHF
from .site import Site_Fragmentation, Site_Fragmentation_UHF
from .cas import CAS_Fragmentation, CAS_Fragmentation_UHF
>>>>>>> 780fde79

def SAO_Fragmentation(emb, *args, **kwargs):
    if emb.is_uhf:
        return SAO_Fragmentation_UHF(emb, *args, **kwargs)
    return SAO_Fragmentation_RHF(emb, *args, **kwargs)

def Site_Fragmentation(emb, *args, **kwargs):
    if emb.is_uhf:
        return Site_Fragmentation_UHF(emb, *args, **kwargs)
    return Site_Fragmentation_RHF(emb, *args, **kwargs)

def IAO_Fragmentation(emb, *args, **kwargs):
    if emb.is_uhf:
        return IAO_Fragmentation_UHF(emb, *args, **kwargs)
    return IAO_Fragmentation_RHF(emb, *args, **kwargs)

<<<<<<< HEAD
def IAOPAO_Fragmentation(emb, *args, **kwargs):
    if emb.is_uhf:
        return IAOPAO_Fragmentation_UHF(emb, *args, **kwargs)
    return IAOPAO_Fragmentation_RHF(emb, *args, **kwargs)
=======
def make_iao_fragmentation(mf, *args, **kwargs):
    if is_uhf(mf):
        return IAO_Fragmentation_UHF(mf, *args, **kwargs)
    return IAO_Fragmentation(mf, *args, **kwargs)

def make_iaopao_fragmentation(mf, *args, **kwargs):
    if is_uhf(mf):
        return IAOPAO_Fragmentation_UHF(mf, *args, **kwargs)
    return IAOPAO_Fragmentation(mf, *args, **kwargs)

def make_cas_fragmentation(mf, *args, **kwargs):
    if is_uhf(mf):
        return CAS_Fragmentation_UHF(mf, *args, **kwargs)
    return CAS_Fragmentation(mf, *args, **kwargs)
>>>>>>> 780fde79
<|MERGE_RESOLUTION|>--- conflicted
+++ resolved
@@ -1,7 +1,6 @@
 import pyscf
 import pyscf.scf
 
-<<<<<<< HEAD
 from .sao import SAO_Fragmentation as SAO_Fragmentation_RHF
 from .sao import SAO_Fragmentation_UHF
 from .iao import IAO_Fragmentation as IAO_Fragmentation_RHF
@@ -10,13 +9,8 @@
 from .iaopao import IAOPAO_Fragmentation_UHF
 from .site import Site_Fragmentation as Site_Fragmentation_RHF
 from .site import Site_Fragmentation_UHF
-=======
-from .sao import SAO_Fragmentation, SAO_Fragmentation_UHF
-from .iao import IAO_Fragmentation, IAO_Fragmentation_UHF
-from .iaopao import IAOPAO_Fragmentation, IAOPAO_Fragmentation_UHF
-from .site import Site_Fragmentation, Site_Fragmentation_UHF
-from .cas import CAS_Fragmentation, CAS_Fragmentation_UHF
->>>>>>> 780fde79
+from .cas import CAS_Fragmentation as CAS_Fragmentation_RHF
+from .cas import CAS_Fragmentation_UHF
 
 def SAO_Fragmentation(emb, *args, **kwargs):
     if emb.is_uhf:
@@ -33,24 +27,12 @@
         return IAO_Fragmentation_UHF(emb, *args, **kwargs)
     return IAO_Fragmentation_RHF(emb, *args, **kwargs)
 
-<<<<<<< HEAD
 def IAOPAO_Fragmentation(emb, *args, **kwargs):
     if emb.is_uhf:
         return IAOPAO_Fragmentation_UHF(emb, *args, **kwargs)
     return IAOPAO_Fragmentation_RHF(emb, *args, **kwargs)
-=======
-def make_iao_fragmentation(mf, *args, **kwargs):
-    if is_uhf(mf):
-        return IAO_Fragmentation_UHF(mf, *args, **kwargs)
-    return IAO_Fragmentation(mf, *args, **kwargs)
 
-def make_iaopao_fragmentation(mf, *args, **kwargs):
-    if is_uhf(mf):
-        return IAOPAO_Fragmentation_UHF(mf, *args, **kwargs)
-    return IAOPAO_Fragmentation(mf, *args, **kwargs)
-
-def make_cas_fragmentation(mf, *args, **kwargs):
-    if is_uhf(mf):
-        return CAS_Fragmentation_UHF(mf, *args, **kwargs)
-    return CAS_Fragmentation(mf, *args, **kwargs)
->>>>>>> 780fde79
+def CAS_Fragmentation(emb, *args, **kwargs):
+    if emb.is_uhf:
+        return CAS_Fragmentation_UHF(emb, *args, **kwargs)
+    return CAS_Fragmentation_RHF(emb, *args, **kwargs)