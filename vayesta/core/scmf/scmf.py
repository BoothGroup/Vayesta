--- conflicted
+++ resolved
@@ -78,7 +78,6 @@
         return False, de, ddm
 
     def kernel(self, *args, **kwargs):
-<<<<<<< HEAD
         
         if self.diis:
             diis = self.get_diis() 
@@ -86,9 +85,6 @@
             diis.min_space = self.diis_min_space
         else:
             diis = None
-=======
-        diis = self.get_diis() if self.diis else None
->>>>>>> 56248bb8
 
         e_last = dm1_last = None
         for self.iteration in range(1, self.maxiter + 1):
